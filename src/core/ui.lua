--- conflicted
+++ resolved
@@ -60,14 +60,11 @@
 function UI.drawHelpers(player, world, hub, camera)
   dockPromptState.visible = false
   dockPromptState.dockRect = nil
-<<<<<<< HEAD
-  warpPromptState.visible = false
-  warpPromptState.warpRect = nil
-=======
   dockPromptState.toggleRect = nil
   dockPromptState.station = nil
   dockPromptState.stationName = nil
->>>>>>> 880ccc89
+  warpPromptState.visible = false
+  warpPromptState.warpRect = nil
 
   -- Helper tooltip above stations (docking prompt and repair requirements)
   do
@@ -154,7 +151,6 @@
               local sw, sh = Viewport.getDimensions()
               local mouseX, mouseY = Viewport.getMousePosition()
 
-<<<<<<< HEAD
               -- Simple dock button - no minimized/expanded states
               local buttonW, buttonH = 80, 36
               local buttonX = math.floor(screenX - buttonW * 0.5 + 0.5)
@@ -186,107 +182,6 @@
 
               if previousFont then
                 love.graphics.setFont(previousFont)
-=======
-              if dockPromptState.minimized then
-                local buttonW, buttonH = 72, 36
-                local buttonX = math.floor(screenX - buttonW * 0.5 + 0.5)
-                local buttonY = math.floor(screenY - buttonH - 48 + 0.5)
-                buttonX = math.max(8, math.min(sw - buttonW - 8, buttonX))
-                buttonY = math.max(8, math.min(sh - buttonH - 8, buttonY))
-
-                local hover = UIUtils.pointInRect(mouseX, mouseY, {
-                  x = buttonX,
-                  y = buttonY,
-                  w = buttonW,
-                  h = buttonH,
-                })
-
-                local buttonFont = (Theme.fonts and Theme.fonts.normal) or love.graphics.getFont()
-                local previousFont = love.graphics.getFont()
-                dockPromptState.toggleRect = UIUtils.drawButton(buttonX, buttonY, buttonW, buttonH, "...", hover, false, {
-                  font = buttonFont,
-                })
-                dockPromptState.dockRect = nil
-
-                local triCx = math.floor(screenX + 0.5)
-                local triY = dockPromptState.toggleRect.y + dockPromptState.toggleRect.h
-                Theme.setColor(Theme.colors.bg2)
-                love.graphics.polygon('fill', triCx - 6, triY, triCx + 6, triY, triCx, triY + 8)
-                Theme.setColor(Theme.colors.border)
-                love.graphics.line(triCx - 6, triY, triCx, triY + 8)
-                love.graphics.line(triCx + 6, triY, triCx, triY + 8)
-
-                if previousFont then
-                  love.graphics.setFont(previousFont)
-                end
-              else
-                local panelW, panelH = 220, 96
-                local padding = 12
-                local panelX = math.floor(screenX - panelW * 0.5 + 0.5)
-                local panelY = math.floor(screenY - panelH - 70 + 0.5)
-                panelX = math.max(8, math.min(sw - panelW - 8, panelX))
-                panelY = math.max(8, math.min(sh - panelH - 8, panelY))
-
-                Theme.drawGradientGlowRect(panelX, panelY, panelW, panelH, 6,
-                  Theme.colors.bg2, Theme.colors.bg1, Theme.colors.accent, Theme.effects.glowWeak * 0.4)
-                Theme.drawEVEBorder(panelX, panelY, panelW, panelH, 6, Theme.colors.border, 2)
-
-                local triCx = math.floor(screenX + 0.5)
-                local triY = panelY + panelH
-                Theme.setColor(Theme.colors.bg2)
-                love.graphics.polygon('fill', triCx - 6, triY, triCx + 6, triY, triCx, triY + 10)
-                Theme.setColor(Theme.colors.border)
-                love.graphics.line(triCx - 6, triY, triCx, triY + 10)
-                love.graphics.line(triCx + 6, triY, triCx, triY + 10)
-
-                local previousFont = love.graphics.getFont()
-                local labelFont = (Theme.fonts and Theme.fonts.small) or previousFont
-                if labelFont then
-                  love.graphics.setFont(labelFont)
-                end
-                Theme.setColor(Theme.colors.text)
-                local stationName = dockPromptState.stationName or "Station"
-                love.graphics.print(stationName, panelX + padding, panelY + padding)
-                love.graphics.print("Docking Available", panelX + padding, panelY + padding + labelFont:getHeight() + 4)
-                if previousFont then
-                  love.graphics.setFont(previousFont)
-                end
-
-                local dockButtonW = panelW - padding * 2
-                local dockButtonH = 36
-                local dockButtonX = panelX + padding
-                local dockButtonY = panelY + panelH - dockButtonH - padding
-                local dockHover = UIUtils.pointInRect(mouseX, mouseY, {
-                  x = dockButtonX,
-                  y = dockButtonY,
-                  w = dockButtonW,
-                  h = dockButtonH,
-                })
-
-                local buttonFont = (Theme.fonts and Theme.fonts.normal) or previousFont
-                dockPromptState.dockRect = UIUtils.drawButton(dockButtonX, dockButtonY, dockButtonW, dockButtonH, "Dock", dockHover, false, {
-                  font = buttonFont,
-                })
-
-                local toggleSize = 28
-                local toggleX = panelX + panelW - toggleSize - padding
-                local toggleY = panelY + padding
-                local toggleHover = UIUtils.pointInRect(mouseX, mouseY, {
-                  x = toggleX,
-                  y = toggleY,
-                  w = toggleSize,
-                  h = toggleSize,
-                })
-
-                local toggleFont = (Theme.fonts and Theme.fonts.small) or buttonFont
-                dockPromptState.toggleRect = UIUtils.drawButton(toggleX, toggleY, toggleSize, toggleSize, "...", toggleHover, false, {
-                  font = toggleFont,
-                })
-
-                if previousFont then
-                  love.graphics.setFont(previousFont)
-                end
->>>>>>> 880ccc89
               end
             end
           end
