--- conflicted
+++ resolved
@@ -77,12 +77,9 @@
         return "127.0.0.1"
     end
 
-<<<<<<< HEAD
     -- Allow IPv6 style [::1] inputs by trimming square brackets.
     trimmed = trimmed:gsub("^%[(.-)%]$", "%1")
 
-=======
->>>>>>> d3989b27
     return trimmed
 end
 
@@ -99,7 +96,6 @@
 local function buildAddressAttempts(address)
     local attempts = {}
     local normalised = normaliseAddress(address)
-<<<<<<< HEAD
     local lowered = normalised:lower()
 
     local function prefer(value)
@@ -126,16 +122,6 @@
         if lowered == "0.0.0.0" then
             prefer("127.0.0.1")
         end
-=======
-
-    addAddressCandidate(attempts, normalised)
-
-    local lowered = normalised:lower()
-    if lowered == "localhost" then
-        addAddressCandidate(attempts, "127.0.0.1")
-    elseif lowered == "127.0.0.1" then
-        addAddressCandidate(attempts, "localhost")
->>>>>>> d3989b27
     end
 
     return attempts
@@ -332,24 +318,15 @@
             else
                 lastError = result
                 self.lastError = result
-<<<<<<< HEAD
                 EnetTransport.disconnectClient(client)
-=======
->>>>>>> d3989b27
                 EnetTransport.destroy(client)
             end
         end
     end
 
     if not connectedClient then
-<<<<<<< HEAD
         self.lastError = lastError or self.lastError or "Connection failed"
         return false, self.lastError
-=======
-        local finalError = lastError or "Connection failed"
-        self.lastError = finalError
-        return false, finalError
->>>>>>> d3989b27
     end
 
     self.transport = EnetTransport
