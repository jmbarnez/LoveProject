local Notifications = require("src.ui.notifications")
local Content = require("src.content.content")
local Skills = require("src.core.skills")
local Events = require("src.core.events")

local MiningSystem = {}

local function getEntityRadius(entity)
    if not entity or not entity.components then
        return 24
    end

    local collidable = entity.components.collidable
    if collidable and collidable.radius then
        return collidable.radius
    end

    return entity.radius or 24
end

local function ensureHotspotDefaults(entity, mineable)
    local radius = getEntityRadius(entity)
    if not mineable.hotspotRadius then
        local scale = mineable.hotspotRadiusScale or 0.28
        mineable.hotspotRadius = math.max(6, radius * scale)
    end
    mineable.hotspots = mineable.hotspots or {}
    return radius
end

local function updateHotspots(dt, entity, mineable)
    if not mineable.hotspots or #mineable.hotspots == 0 then
        return
    end

    local pos = entity.components and entity.components.position
    if not pos then
        return
    end

    local angle = pos.angle or 0
    local cosA = math.cos(angle)
    local sinA = math.sin(angle)

    for i = #mineable.hotspots, 1, -1 do
        local hotspot = mineable.hotspots[i]
        hotspot.life = (hotspot.life or 0) - dt
        hotspot.cooldown = math.max(0, (hotspot.cooldown or 0) - dt)
        hotspot.warmup = math.max(0, (hotspot.warmup or 0) - dt)
        hotspot.pulse = math.max(0, (hotspot.pulse or 0) - dt)
        hotspot.lastHit = math.max(0, (hotspot.lastHit or 0) - dt)

        if (hotspot.life or 0) <= 0 then
            table.remove(mineable.hotspots, i)
        else
            local offsetX = hotspot.offsetX or 0
            local offsetY = hotspot.offsetY or 0
            hotspot.worldX = pos.x + offsetX * cosA - offsetY * sinA
            hotspot.worldY = pos.y + offsetX * sinA + offsetY * cosA
        end
    end
end

local function spawnHotspot(entity, mineable)
    local radius = ensureHotspotDefaults(entity, mineable)
    if radius <= 0 then
        return
    end

    mineable.hotspots = mineable.hotspots or {}
    if #mineable.hotspots >= 3 then
        return
    end

    local distanceMin = radius * 0.35
    local distanceMax = radius * 0.85
    local distance = distanceMin + math.random() * (distanceMax - distanceMin)
    local angle = math.random() * math.pi * 2
    local offsetX = math.cos(angle) * distance
    local offsetY = math.sin(angle) * distance
    local hotspotRadius = math.max(6, mineable.hotspotRadius or radius * 0.25)

    local baseLife = mineable.hotspotLife or 2.4
    local life = baseLife * (0.75 + math.random() * 0.6)
    local warmup = mineable.hotspotWarmup or 0.35
    local burstInterval = mineable.hotspotBurstInterval or 0.75

    local hotspot = {
        offsetX = offsetX,
        offsetY = offsetY,
        radius = hotspotRadius,
        life = life,
        maxLife = life,
        warmup = warmup,
        cooldown = warmup,
        burstInterval = burstInterval,
        damage = mineable.hotspotDamage or 8,
        pulse = 0,
        lastHit = 0,
    }

    local pos = entity.components and entity.components.position
    if pos then
        local cosA = math.cos(pos.angle or 0)
        local sinA = math.sin(pos.angle or 0)
        hotspot.worldX = pos.x + offsetX * cosA - offsetY * sinA
        hotspot.worldY = pos.y + offsetX * sinA + offsetY * cosA
    end

    table.insert(mineable.hotspots, hotspot)
end

-- Updates mining progress on all mineable entities being mined.
-- Yields resources to the player every N cycles.
function MiningSystem.update(dt, world, player)
    local entities = world:get_entities_with_components("mineable")
    for _, e in ipairs(entities) do
        local m = e.components and e.components.mineable
        if m and m.isBeingMined and (m.resources or 0) > 0 then
<<<<<<< HEAD
            updateHotspots(dt, e, m)

            if not m._wasBeingMined then
                m.hotspotTimer = math.max(0.2, (m.hotspotWarmup or 0.35))
            end

            m.hotspotTimer = (m.hotspotTimer or 0) - dt
            if (m.hotspotTimer or 0) <= 0 then
                spawnHotspot(e, m)
                local interval = m.hotspotInterval or 2.2
                local jitter = m.hotspotIntervalJitter or 1.4
                m.hotspotTimer = interval + math.random() * jitter
            end

=======
            -- Update hotspots
            if m.hotspots then
                m.hotspots:update(dt)
                
                -- Try to generate new hotspots during mining
                local currentTime = love.timer.getTime()
                if currentTime - (m.hotspots.lastHotspotSpawn or 0) >= m.hotspots.hotspotSpawnInterval then
                    if math.random() < m.hotspots.hotspotSpawnChance then
                        local success = m.hotspots:generateHotspot(e)
                        if success then
                            print("Hotspot generated! Total hotspots: " .. m.hotspots:getCount())
                        end
                    end
                    m.hotspots.lastHotspotSpawn = currentTime
                end
            end
            
>>>>>>> b146706a
            -- Advance per-cycle progress
            m.mineProgress = (m.mineProgress or 0) + dt
            local cycleTime = m.mineCycleTime or 1.0
            local cyclesRequired = math.max(1, m.activeCyclesPerResource or 12)

            while m.mineProgress >= cycleTime do
                m.mineProgress = m.mineProgress - cycleTime
                m.cycleCount = (m.cycleCount or 0) + 1

                -- When enough cycles have accrued, yield one resource
                if m.cycleCount >= cyclesRequired then
                    m.cycleCount = 0
                    if (m.resources or 0) > 0 then
                        m.resources = m.resources - 1
                        if player then
                            local resourceId = m.resourceType or "stones"

                            -- Create item pickup instead of adding directly to cargo
                            local ItemPickup = require("src.entities.item_pickup")
                            local radius = (e.components.collidable and e.components.collidable.radius) or 30
                            local count = math.max(1, math.ceil(radius / 12))

                            for i = 1, count do
                                local angle = math.random() * math.pi * 2
                                local dist = radius * 0.2 + math.random() * radius * 0.6
                                local spawnX = e.components.position.x + math.cos(angle) * dist
                                local spawnY = e.components.position.y + math.sin(angle) * dist
                                local speed = 160 + math.random() * 200
                                local spreadAngle = angle + (math.random() - 0.5) * 0.8

                                local pickup = ItemPickup.new(
                                    spawnX,
                                    spawnY,
                                    resourceId,
                                    1,
                                    0.85 + math.random() * 0.35,
                                    math.cos(spreadAngle) * speed,
                                    math.sin(spreadAngle) * speed
                                )
                                table.insert(world.entities, pickup)
                            end

                            local xpBase = 12 -- modest base XP per ore
                            local miningLevel = Skills.getLevel("mining")
                            local xpGain = xpBase * (1 + miningLevel * 0.06) -- mild scaling per level
                            local leveledUp = Skills.addXp("mining", xpGain)
                            player:addXP(xpGain)

                            if leveledUp then
                                Notifications.action("Mining level up!")
                            end

                            -- Emit mining event for quest system
                            Events.emit(Events.GAME_EVENTS.ASTEROID_MINED, {
                                item = { id = resourceId, name = name },
                                amount = 1,
                                player = player,
                                asteroid = e
                            })
                        end
                    end
                end
            end
        elseif m then
            updateHotspots(dt, e, m)
            if m._wasBeingMined and not m.isBeingMined then
                local delay = 0.6 + math.random() * 0.6
                m.hotspotTimer = delay
            end
        end
        if m then
            m._wasBeingMined = m.isBeingMined
        end
    end
end

return MiningSystem<|MERGE_RESOLUTION|>--- conflicted
+++ resolved
@@ -117,7 +117,6 @@
     for _, e in ipairs(entities) do
         local m = e.components and e.components.mineable
         if m and m.isBeingMined and (m.resources or 0) > 0 then
-<<<<<<< HEAD
             updateHotspots(dt, e, m)
 
             if not m._wasBeingMined then
@@ -131,8 +130,7 @@
                 local jitter = m.hotspotIntervalJitter or 1.4
                 m.hotspotTimer = interval + math.random() * jitter
             end
-
-=======
+      
             -- Update hotspots
             if m.hotspots then
                 m.hotspots:update(dt)
@@ -150,7 +148,6 @@
                 end
             end
             
->>>>>>> b146706a
             -- Advance per-cycle progress
             m.mineProgress = (m.mineProgress or 0) + dt
             local cycleTime = m.mineCycleTime or 1.0
