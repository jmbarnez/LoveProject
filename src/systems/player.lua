-- PlayerSystem: Handles all player-specific logic, including input processing.
local Util = require("src.core.util")
local Events = require("src.core.events")
local Constants = require("src.core.constants")
local Config = require("src.content.config")
local Input = require("src.core.input")
local HotbarSystem = require("src.systems.hotbar")
local WarpGateSystem = require("src.systems.warp_gate_system")
local Log = require("src.core.log")

local PlayerSystem = {}

local combatOverrides = Config.COMBAT or {}
local combatConstants = Constants.COMBAT

local function getCombatValue(key)
    local value = combatOverrides[key]
    if value ~= nil then return value end
    return combatConstants[key]
end

local function onPlayerDamaged(eventData)
  local player = eventData.entity
  -- Player damage is already applied in CollisionSystem.applyDamage.
  -- This listener can be used for UI/feedback if needed.
end

function PlayerSystem.init(world)
  Events.on(Events.GAME_EVENTS.PLAYER_DAMAGED, onPlayerDamaged)
  
  Events.on('player_death', function(event)
    local player = event.player
    player.thrusterState = {}
    player._dashCd = 0
    player.shield_active = false
    player.weaponsDisabled = true
  end)
  
  Events.on('player_respawn', function(event)
    local player = event.player
    Log.debug("PlayerSystem - player_respawn event received for player:", player and player.id or "unknown")
    player.docked = false
    player.weaponsDisabled = false
    player.iFrames = 0
    player.canWarp = false
    -- Ensure player is not frozen or stuck
    player.dead = false
    player.frozen = false
    Log.debug("PlayerSystem - Player respawned, state reset. docked:", player.docked, "frozen:", player.frozen)
  end)
end

function PlayerSystem.update(dt, player, input, world, hub)
    if not player then 
        Log.warn("PlayerSystem - No player entity provided")
        return 
    end
    
    -- Comprehensive debug logging for respawn issues
    local debugInfo = {
        docked = player.docked,
        dead = player.dead,
        frozen = player.frozen,
        weaponsDisabled = player.weaponsDisabled,
        hasPhysics = player.components and player.components.physics ~= nil,
        hasBody = player.components and player.components.physics and player.components.physics.body ~= nil
    }
    
    -- Log detailed state only if there's an issue
    if debugInfo.docked or not debugInfo.hasBody then
        Log.warn("PlayerSystem - Issue detected:", 
            "docked=", debugInfo.docked,
            "dead=", debugInfo.dead, 
            "frozen=", debugInfo.frozen,
            "weaponsDisabled=", debugInfo.weaponsDisabled,
            "hasPhysics=", debugInfo.hasPhysics,
            "hasBody=", debugInfo.hasBody
        )
    end
    
    if player.docked then 
        Log.warn("PlayerSystem - Player is docked, skipping update")
        return 
    end
    
    -- Call the player's update method if it exists
    if type(player.update) == "function" then
        player:update(dt, world, function(projectile) 
            world:addEntity(projectile) 
        end)
    end
    
    -- Engine effects are now updated after physics in game.lua to avoid thruster state reset issues

    -- Initialize thruster state if not present
    player.thrusterState = player.thrusterState or {
        forward = 0,
        reverse = 0,
        strafeLeft = 0,
        strafeRight = 0,
        boost = 0,
        brake = 0,
        isThrusting = false
    }
    
    -- Initialize warp-related flags
    player.canWarp = player.canWarp or false
    player.wasInWarpRange = player.wasInWarpRange or false


    local ppos = player.components.position
    local body = player.components.physics and player.components.physics.body
    
    -- Debug physics body state (only if missing)
    if not body then
        Log.warn("PlayerSystem - No physics body found for player after respawn!")
    end
    
    -- Reset thrust state tracking for visual effects
    player.thrusterState.forward = 0      -- W key thrust forward
    player.thrusterState.reverse = 0      -- S key reverse thrust  
    player.thrusterState.strafeLeft = 0   -- A key strafe left
    player.thrusterState.strafeRight = 0  -- D key strafe right
    player.thrusterState.boost = 0        -- Boost multiplier effect
    player.thrusterState.brake = 0        -- Space key braking
    player.thrusterState.isThrusting = false  -- Overall thrusting state
    
    if not body then
        Log.warn("PlayerSystem - No physics body found for player, skipping update")
        return
    end
    -- Block gameplay controls when a modal UI is active (e.g., escape menu)
    local UIManager = require("src.core.ui_manager")
    local modalActive = UIManager and UIManager.isModalActive and UIManager.isModalActive() or false

    -- Ship orientation is now independent of movement direction
    -- The ship maintains its current orientation and doesn't auto-rotate
    -- This allows for smooth 360-degree movement in any direction

    -- Movement system: WASD moves in that screen/world direction; ship still faces cursor
    body:resetThrusters() -- Ensure physics thrusters don't add extra forces

    local w = (not modalActive) and love.keyboard.isDown("w") or false
    local s = (not modalActive) and love.keyboard.isDown("s") or false
    local a = (not modalActive) and love.keyboard.isDown("a") or false
    local d = (not modalActive) and love.keyboard.isDown("d") or false
    -- Boost is now an action hotkey: hold Shift = thrusters
    local braking = (not modalActive) and love.keyboard.isDown("space") or false
    local boostHeld = (not modalActive) and (love.keyboard.isDown("lshift") or love.keyboard.isDown("rshift")) or false
    
    -- Debug input state (only log if input is detected but player is stuck)
    if (w or s or a or d) and (body.vx == 0 and body.vy == 0) then
        Log.warn("PlayerSystem - Input detected but player not moving! w=", w, "s=", s, "a=", a, "d=", d)
    end

    local h = player.components and player.components.health
    local boosting = (boostHeld and ((not h) or ((h.energy or 0) > 0))) or false
    
    -- Get thrust power with boost multiplier
    local baseThrust = (body.thrusterPower and body.thrusterPower.main) or 600000
    local thrust = baseThrust
    
    -- Apply boost multiplier
    if boosting then
        local mult = getCombatValue("BOOST_THRUST_MULT") or 1.5
        thrust = thrust * mult
        player.thrusterState.boost = 1.0
    end
    
    -- Apply slow when actively channeling shields
    if player.shieldChannel then
        local slow = getCombatValue("SHIELD_CHANNEL_SLOW") or 0.5
        thrust = thrust * math.max(0.1, slow)
    end
    
    -- WASD direct input vector (screen/world axes): W=up, S=down, A=left, D=right
    local ix, iy = 0, 0
    if w then iy = iy - 1 end
    if s then iy = iy + 1 end
    if a then ix = ix - 1 end
    if d then ix = ix + 1 end

    -- Normalize input vector
    local mag = math.sqrt(ix*ix + iy*iy)
    if mag > 0 then
        ix, iy = ix / mag, iy / mag

        -- Acceleration-based movement with speed cap, independent of facing
        local accel = (thrust / ((body.mass or 500))) * dt * 1.0
        local maxSpeed = (player.maxSpeed or 450)
        if boosting then
            maxSpeed = maxSpeed * (getCombatValue("BOOST_THRUST_MULT") or 1.5)
        end

        -- Apply acceleration
        local newVx = body.vx + ix * accel
        local newVy = body.vy + iy * accel

        -- Cap speed
        local newSpeed = math.sqrt(newVx*newVx + newVy*newVy)
        if newSpeed > maxSpeed then
            local scale = maxSpeed / newSpeed
            newVx, newVy = newVx * scale, newVy * scale
        end
        body.vx = newVx
        body.vy = newVy
    end
    
    -- Apply space drag every frame (regardless of thrusting)
    local CorePhysics = require("src.core.physics")
    local dragCoeff = body.dragCoefficient or CorePhysics.constants.SPACE_DRAG_COEFFICIENT
    body.vx = body.vx * dragCoeff
    body.vy = body.vy * dragCoeff
    
    -- Update thruster state based on input
    if w then 
        player.thrusterState.forward = 1.0
        player.thrusterState.isThrusting = true
    end
    if s then 
        player.thrusterState.reverse = 0.7
        player.thrusterState.isThrusting = true
    end
    if a then 
        player.thrusterState.strafeLeft = 0.8
        player.thrusterState.isThrusting = true
    end
    if d then 
        player.thrusterState.strafeRight = 0.8
        player.thrusterState.isThrusting = true
    end
    

    -- Boost multiplies thrust power when active
    -- (Boost effect is already applied above by increasing thrust power)

    -- Handle boost drain and auto-stop on empty capacitor (drains even when not moving)
    if boosting then
        if h then
            local drain = getCombatValue("BOOST_ENERGY_DRAIN") or 20
            h.energy = math.max(0, (h.energy or 0) - drain * dt)
            if (h.energy or 0) <= 0 then
                boosting = false -- capacitor empty; stop boosting
            end
        end
    end

    -- Dash: press dash key (Shift tap) to dash toward cursor
    if not modalActive then
        player._dashCd = math.max(0, (player._dashCd or 0) - dt)
        if player._dashQueued then
            player._dashQueued = false
            if (player._dashCd or 0) <= 0 then
                local h = player.components and player.components.health
                local canEnergy = not h or (h.energy or 0) >= ((Config.DASH and Config.DASH.ENERGY_COST) or 0)
                
                -- Dash toward cursor if available, otherwise forward
                local dashDirX, dashDirY = 0, 0
                if input and input.aimx and input.aimy then
                    local dx = input.aimx - ppos.x
                    local dy = input.aimy - ppos.y
                    local dist = math.sqrt(dx*dx + dy*dy)
                    if dist > 1 then
                        dashDirX, dashDirY = dx / dist, dy / dist
                    end
                else
                    -- Fallback: dash in facing direction
                    dashDirX = math.cos(body.angle or 0)
                    dashDirY = math.sin(body.angle or 0)
                end
                
                if canEnergy and (dashDirX ~= 0 or dashDirY ~= 0) then
                    local desiredSpeed = (Config.DASH and Config.DASH.SPEED) or 900
                    local impulseX = dashDirX * desiredSpeed * (body.mass or 500)
                    local impulseY = dashDirY * desiredSpeed * (body.mass or 500)
                    if body.applyImpulse then body:applyImpulse(impulseX, impulseY) end
                    -- i-frames during dash
                    player.iFrames = math.max(player.iFrames or 0, (Config.DASH and Config.DASH.IFRAMES) or 0.25)
                    -- Energy cost
                    if h then
                        local cost = (Config.DASH and Config.DASH.ENERGY_COST) or 0
                        h.energy = math.max(0, (h.energy or 0) - cost)
                    end
                    -- Cooldown
                    player._dashCd = (Config.DASH and Config.DASH.COOLDOWN) or 0.9
                    -- Optional SFX
                    local Sound = require("src.core.sound")
                    if Sound and Sound.triggerEvent then
                        if self.components and self.components.position then
                            Sound.triggerEvent('thruster_activate', self.components.position.x, self.components.position.y)
                        else
                            Sound.triggerEvent('thruster_activate')
                        end
                    end
                end
            end
        end
    end

    -- Active braking using realistic RCS thrusters (space key)
    if braking then
        body:setThruster("brake", true)
        player.thrusterState.brake = 1.0
    else
        body:setThruster("brake", false)
        player.thrusterState.brake = 0
    end

    -- Store cursor world position for turret aiming in render system
    if input and input.aimx and input.aimy then
        player.cursorWorldPos = { x = input.aimx, y = input.aimy }
    end

    -- Ship maintains its heading (no cursor-facing rotation)
    -- Turret rotation is handled in the renderer system

    -- Update physics and sync components
    if player.components.physics and player.components.physics.update then
        player.components.physics:update(dt)
        local b = player.components.physics.body
        if b then
            player.components.position.x = b.x
            player.components.position.y = b.y
            player.components.position.angle = b.angle
            
            -- Debug physics body state only if there's an issue
            if b.vx == 0 and b.vy == 0 and (w or s or a or d) then
                Log.warn("PlayerSystem - Input detected but no movement:",
                    "x=", b.x, "y=", b.y,
                    "vx=", b.vx, "vy=", b.vy,
                    "angle=", b.angle
                )
            end
        else
            Log.warn("PlayerSystem - Physics body is nil after update!")
        end
    else
        Log.warn("PlayerSystem - Physics component missing or no update method!")
    end

    -- World boundaries enforced globally in game.lua

    -- Capacitor regen (use ship-specific regen if provided)
    local regenRate = (player.energyRegen or 10)
    player.components.health.energy = math.min(player.components.health.maxEnergy, player.components.health.energy + regenRate * dt)
    
    -- Shield regen from equipped modules (with non-linear slowdown)
    local shieldRegenRate = player:getShieldRegen()
    if shieldRegenRate > 0 and player.components.health then
        local currentShield = player.components.health.shield or 0
        local maxShield = player.components.health.maxShield or 0
        if currentShield < maxShield then
            -- Calculate non-linear regeneration rate
            -- Rate decreases exponentially as shields get closer to full
            local shieldPercent = currentShield / maxShield
            local regenMultiplier = math.pow(1 - shieldPercent, 2)  -- Quadratic slowdown

            -- Apply regeneration with multiplier
            local actualRegen = shieldRegenRate * regenMultiplier * dt
            player.components.health.shield = math.min(maxShield, currentShield + actualRegen)
        end
    end
    
    -- i-frames decay (kept for compatibility with other effects)
    player.iFrames = math.max(0, (player.iFrames or 0) - dt)

    -- Parry removed in simple manual mode

    -- No locking system: manual fire only

    -- Docking and weapon disable logic
    local stations = world:get_entities_with_components("station")
    local inWeaponDisableZone = false
    for _, station in ipairs(stations) do
        if station.components and station.components.position then
            local dx = ppos.x - station.components.position.x
            local dy = ppos.y - station.components.position.y
            local distSq = dx * dx + dy * dy
            if distSq <= (station.weaponDisableRadius or 0) ^ 2 then
                inWeaponDisableZone = true
                break
            end
        end
    end
    player.weaponsDisabled = inWeaponDisableZone

    -- Warp gate proximity detection
    local closestGate = WarpGateSystem.getClosestWarpGate(world, ppos.x, ppos.y, 1500)
    local inWarpRange = false
    if closestGate and closestGate.components.position then
        local gx, gy = closestGate.components.position.x, closestGate.components.position.y
        local distance = Util.distance(ppos.x, ppos.y, gx, gy)
        inWarpRange = distance <= 1500
    end

    if inWarpRange and not player.wasInWarpRange then
        player.canWarp = true
        Events.emit(Events.GAME_EVENTS.CAN_WARP, { canWarp = true, gate = closestGate })
    elseif not inWarpRange and player.wasInWarpRange then
        player.canWarp = false
        Events.emit(Events.GAME_EVENTS.CAN_WARP, { canWarp = false, gate = nil })
    end

    player.wasInWarpRange = inWarpRange

    -- Update turrets - only assigned turrets fire, global selection just locks
    -- Allow firing inside friendly zone if weapons are enabled
    -- Also allow utility turrets (mining/salvaging) even in safe zones
    local canFire = not player.weaponsDisabled
    -- Hotbar-driven actions: turret fire
    local manualFireAll = false -- legacy 'turret' action removed; use per-slot hotkeys only

    -- Shield system removed - shields now provided by equipment modules

    -- Process all turrets from the grid, but apply different rules for weapons vs utility turrets
    for _, gridData in ipairs(player.components.equipment.grid) do
        if gridData.type == "turret" and gridData.module and gridData.module.update and type(gridData.module.update) == "function" then
            local t = gridData.module

            -- Clean up dead assigned targets
            if gridData.assignedTarget and gridData.assignedTarget.dead then
                gridData.assignedTarget = nil
                gridData.assignedType = nil
            end

            -- Manual fire: ignore targets; fire when aligned with cursor and LMB held
            if t and t.kind == "mining_laser" and t.miningTarget and t.miningTarget.stopMining then
                -- Stop any mining beam (no targeting)
                t.miningTarget:stopMining()
                t.beamActive = false
            end
            -- Handle turret firing based on fireMode
            local isMissile = t.kind == 'missile'
            local isUtility = t.kind == 'mining_laser' or t.kind == 'salvaging_laser'
            local actionName = 'turret_slot_' .. tostring(gridData.slot)
            local perSlotActive = HotbarSystem.isActive(actionName)

            -- All turrets are considered weapons and disabled in weapon disable zones
            local allow = (not modalActive) and canFire and (perSlotActive or manualFireAll)

            -- Handle firing mode logic
            local firing = false
            local autoFire = false

            if t.fireMode == "automatic" then
                -- For automatic mode: use toggle state
                autoFire = allow
                firing = autoFire
            else
                -- For manual mode: only fire when button is actively held
                firing = allow
                autoFire = false
            end

            -- Update turret with firing state
            if t.fireMode == "automatic" then
                t.autoFire = autoFire
            end

            -- For missiles, we need to find the best target for lock-on detection
            local targetForLockOn = nil
            if isMissile then
                -- Find the closest enemy the player is aiming at
                targetForLockOn = PlayerSystem.findBestTargetForLockOn(t, world)
            end

            -- Call update with firing state (for manual mode)
            t.firing = firing
            t:update(dt, targetForLockOn, not allow, world)
        end
    end
end

-- Find the best target for missile lock-on based on player aim direction
function PlayerSystem.findBestTargetForLockOn(turret, world)
    if not turret or not world then
        return nil
    end

    local owner = turret.owner
    if not owner or not owner.components or not owner.components.position then
        return nil
    end

<<<<<<< HEAD
    local ownerPos = owner.components.position
    local aimAngle = ownerPos.angle or 0
=======
    -- Prefer the player's current aiming direction (cursor position) if available
    if turret.owner and turret.owner.cursorWorldPos then
        local cursorX, cursorY = turret.owner.cursorWorldPos.x, turret.owner.cursorWorldPos.y
        if cursorX and cursorY then
            local aimDx = cursorX - ownerPos.x
            local aimDy = cursorY - ownerPos.y
            if aimDx ~= 0 or aimDy ~= 0 then
                playerAngle = math.atan2(aimDy, aimDx)
            end
        end
    end

    -- Get all potential targets (enemies)
    local candidates = world:get_entities_with_components("collidable")
    local bestTarget = nil
    local bestScore = 0
>>>>>>> ed912654

    -- Prefer the player's current aiming direction (cursor position) if available
    local cursor = owner.cursorWorldPos
    if cursor and cursor.x and cursor.y then
        local aimDx = cursor.x - ownerPos.x
        local aimDy = cursor.y - ownerPos.y
        if aimDx ~= 0 or aimDy ~= 0 then
            aimAngle = math.atan2(aimDy, aimDx)
        end
    end

    local lockOnTolerance = math.pi / 6 -- 30 degrees

    local function isValidEnemy(entity)
        if not entity or entity == owner or entity.dead then
            return false
        end

        if not entity.components or not entity.components.position then
            return false
        end

        -- Treat AI-controlled or explicitly hostile entities as enemies
        if entity.isEnemy then
            return true
        end

        if entity.isFriendly then
            return false
        end

        if entity.components.ai then
            local aggressiveType = entity.components.ai.aggressiveType
            if aggressiveType and aggressiveType ~= "neutral" then
                return true
            end
            -- Basic AI component defaults to hostile behavior, so treat any non-friendly AI entity as a threat
            return true
        end

        if entity.isEnemyShip then
            return true
        end

        return false
    end

    local function getAngleDiff(targetPos)
        local dx = targetPos.x - ownerPos.x
        local dy = targetPos.y - ownerPos.y
        local targetAngle = math.atan2(dy, dx)
        local angleDiff = math.abs(targetAngle - aimAngle)
        if angleDiff > math.pi then
            angleDiff = 2 * math.pi - angleDiff
        end
        return angleDiff, dx, dy
    end

    local function isWithinAim(entity)
        if not isValidEnemy(entity) then
            return false
        end
        local angleDiff = getAngleDiff(entity.components.position)
        return angleDiff <= lockOnTolerance
    end

    -- If we're already locking onto a target and still aiming at it, keep it to avoid resets
    if isWithinAim(turret.lockOnTarget) then
        return turret.lockOnTarget
    end

    -- Gather potential candidates. Prefer AI-tagged enemies, fallback to any collidable entities
    local candidates = world:get_entities_with_components("ai", "position") or {}
    if not candidates[1] then
        candidates = world:get_entities_with_components("collidable", "position") or {}
    end

    local bestTarget = nil
    local bestScore = -math.huge

    for _, entity in ipairs(candidates) do
        if isValidEnemy(entity) then
            local angleDiff, dx, dy = getAngleDiff(entity.components.position)
            if angleDiff <= lockOnTolerance then
                local distance = math.sqrt(dx * dx + dy * dy)
                local angleScore = 1 - (angleDiff / lockOnTolerance)
                local distanceScore = 1000 / (1 + distance)

                -- Slightly prefer the previous target to stabilize selection
                local totalScore = angleScore * distanceScore
                if entity == turret.lockOnTarget then
                    totalScore = totalScore * 1.25
                end

                if totalScore > bestScore then
                    bestScore = totalScore
                    bestTarget = entity
                end
            end
        end
    end

    return bestTarget
end

return PlayerSystem<|MERGE_RESOLUTION|>--- conflicted
+++ resolved
@@ -481,28 +481,9 @@
     if not owner or not owner.components or not owner.components.position then
         return nil
     end
-
-<<<<<<< HEAD
+  
     local ownerPos = owner.components.position
     local aimAngle = ownerPos.angle or 0
-=======
-    -- Prefer the player's current aiming direction (cursor position) if available
-    if turret.owner and turret.owner.cursorWorldPos then
-        local cursorX, cursorY = turret.owner.cursorWorldPos.x, turret.owner.cursorWorldPos.y
-        if cursorX and cursorY then
-            local aimDx = cursorX - ownerPos.x
-            local aimDy = cursorY - ownerPos.y
-            if aimDx ~= 0 or aimDy ~= 0 then
-                playerAngle = math.atan2(aimDy, aimDx)
-            end
-        end
-    end
-
-    -- Get all potential targets (enemies)
-    local candidates = world:get_entities_with_components("collidable")
-    local bestTarget = nil
-    local bestScore = 0
->>>>>>> ed912654
 
     -- Prefer the player's current aiming direction (cursor position) if available
     local cursor = owner.cursorWorldPos
