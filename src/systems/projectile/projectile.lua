local Log = require("src.core.log")
local Position = require("src.components.position")
local Velocity = require("src.components.velocity")
local Renderable = require("src.components.renderable")
local Collidable = require("src.components.collidable")
local Damage = require("src.components.damage")
local TimedLife = require("src.components.timed_life")
local ProjectileComponents = require("src.components.projectile.registry")
local EventDispatcher = require("src.systems.projectile.event_dispatcher")
local EffectManager = require("src.systems.projectile.effect_manager")
local BehaviorManager = require("src.systems.projectile.behavior_manager")
local RendererFactory = require("src.systems.projectile.renderer_factory")
local PluginRegistry = require("src.systems.projectile.plugin_registry")

require("src.systems.projectile.effects.init")
require("src.systems.projectile.plugins.init")
require("src.systems.projectile.behaviors.init")
require("src.systems.projectile.renderers.init")

local Projectile = {}
Projectile.__index = Projectile
local ProjectileEvents = EventDispatcher.EVENTS

<<<<<<< HEAD
local function merge_options(base, overrides)
    if type(base) ~= "table" then
        base = {}
    end

    if type(overrides) ~= "table" then
        return base
    end

    local merged = {}
    for key, value in pairs(base) do
        merged[key] = value
    end

    for key, value in pairs(overrides) do
        if value ~= nil then
            merged[key] = value
        elseif merged[key] == nil then
            merged[key] = value
        end
    end

    return merged
end

function Projectile:addComponent(name, config, options)
    if type(name) ~= "string" or name == "" then
        return nil, false
    end

    options = options or {}
    local force = options.force or options.overwrite
    local existing = self.components[name]

    if existing and not force then
        local sourceLabel = options.source and (" (" .. tostring(options.source) .. ")") or ""
        Log.warn(string.format("Projectile component '%s'%s already exists; skipping attachment", name, sourceLabel))
        return existing, false
    end

    local component, err = ProjectileComponents.create(name, config or {}, {
        projectile = self,
        options = options,
    })

    if not component then
        local sourceLabel = options.source and (" from " .. tostring(options.source)) or ""
        Log.warn(err or string.format("Unable to create projectile component '%s'%s", name, sourceLabel))
        return nil, false
    end

    self.components[name] = component
    return component, true
end

local function normalize_component_definitions(definitions)
    if type(definitions) ~= "table" then
        return {}
    end

    local normalized = {}

    if #definitions > 0 then
        for _, descriptor in ipairs(definitions) do
            if type(descriptor) == "table" then
                normalized[#normalized + 1] = descriptor
            end
        end
    else
        for name, config in pairs(definitions) do
            normalized[#normalized + 1] = {
                name = name,
                config = config,
            }
        end
    end

    return normalized
end

function Projectile:applyComponentDefinitions(definitions, options)
    local normalized = normalize_component_definitions(definitions)
    if #normalized == 0 then
        return
    end

    for _, descriptor in ipairs(normalized) do
        local name = descriptor.name or descriptor.type or descriptor.id
        if type(name) ~= "string" then
            Log.warn("Encountered projectile component descriptor without a valid name")
        elseif descriptor.component or descriptor.instance then
            Log.warn(string.format("Direct projectile component injection for '%s' is no longer supported; register a constructor", name))
        else
            local config = descriptor.config
            if config == nil then
                if descriptor.value ~= nil then
                    if type(descriptor.value) == "table" then
                        config = descriptor.value
                    else
                        config = { value = descriptor.value }
                    end
                elseif descriptor.options ~= nil then
                    config = descriptor.options
                elseif descriptor.args ~= nil then
                    config = descriptor.args
                elseif descriptor.data ~= nil then
                    config = descriptor.data
                end
            end

            local mergedOptions = merge_options(options, {
                force = descriptor.force or descriptor.overwrite,
            })
            mergedOptions = merge_options(mergedOptions, {
                source = mergedOptions and mergedOptions.source or descriptor.source,
            })

            self:addComponent(name, config, mergedOptions)
        end
    end
end

function Projectile.new(x, y, angle, friendly, config)
=======
function Projectile.new(x, y, angle, friendly, config, world)
>>>>>>> 5b450f96
    local self = setmetatable({}, Projectile)
    self.tag = "bullet" -- Keep tag for compatibility with some legacy checks

    -- Set projectile type for network synchronization
    self.projectileType = config.id or "gun_bullet"

    local speed = config.speedOverride or (config.physics and config.physics.speed) or 700
    local vx = math.cos(angle) * speed
    local vy = math.sin(angle) * speed

    self.components = {
        bullet = {
            source = config.source, -- Track shooter to avoid self-hit
            impact = config.impact,  -- Pass impact effects for collision visuals
            slot = config.sourceTurretSlot,
            turretId = config.sourceTurretId,
            turretType = config.sourceTurretType,
            sourcePlayerId = config.sourcePlayerId,
            sourceShipId = config.sourceShipId,
            targetX = config.targetX, -- Target position for bomb-type projectiles
            targetY = config.targetY,
            targetAngle = config.targetAngle,
        },
        position = Position.new({ x = x, y = y, angle = angle }),
        velocity = Velocity.new({ x = vx, y = vy }),
        collidable = (config.collidable and config.collidable.radius == 0) and nil or Collidable.new({
            radius = (config.collidable and config.collidable.radius) or (config.renderable and config.renderable.props and config.renderable.props.radius) or 2,
            friendly = friendly,
        }),
        renderable = (function()
            local renderableDef = config.renderable or { type = "bullet", props = {} }
            local overrides = { kind = config.kind, props = {} }
            if config.tracerWidth then overrides.props.tracerWidth = config.tracerWidth end
            if config.coreRadius then overrides.props.coreRadius = config.coreRadius end
            if config.color then overrides.props.color = config.color end
            if config.length then overrides.props.length = config.length end
            if config.maxLength then overrides.props.maxLength = config.maxLength end

            local created = RendererFactory.extend(renderableDef, overrides)
            local props = created.props or {}
            local kind = props.kind or config.kind or 'bullet'
            if not props.color and kind ~= 'laser' and kind ~= 'salvaging_laser' and kind ~= 'mining_laser' then
                props.color = {0.35, 0.7, 1.0, 1.0}
            end
            if kind == "laser" or kind == "salvaging_laser" or kind == "mining_laser" then
                props.angle = angle
                props.maxLength = props.maxLength or props.length
            end
            created.props = props
            return Renderable.new(created.type or "bullet", created.props)
        end)(),
        -- Create Damage component for projectiles. Allow lasers to have damage if provided in config.
        damage = (function()
            local hasDamage = config.damage ~= nil
            if hasDamage then
                local dmgValue = config.damage or 1
                return Damage.new(dmgValue)
            end
            return nil
        end)(),
        timed_life = TimedLife.new(
            (config.timed_life and config.timed_life.duration) or 2.0
        ),
        -- Add max range tracking
        max_range = (function()
            if config.maxRange and config.maxRange > 0 then
                return {
                    maxDistance = config.maxRange,
                    traveledDistance = 0,
                    startX = x,
                    startY = y,
                    kind = config.kind or 'bullet'
                }
            end
            return nil
        end)(),
    }


    self:applyComponentDefinitions(config.components, { source = "config" })


    local dispatcher = EventDispatcher.new()
    self.event_dispatcher = dispatcher
    self.components.projectile_events = dispatcher:asComponent()

    local effectManager = EffectManager.new(self, dispatcher)
    self.effect_manager = effectManager

    function self:addEffect(effectDefinition)
        return effectManager:addEffect(effectDefinition)
    end


    local pluginContext = {
        projectile = self,
        config = config,
        dispatcher = dispatcher,
        events = dispatcher,
        manager = effectManager,
        addEffect = function(effectDefinition)
            return effectManager:addEffect(effectDefinition)
        end,
    }

    PluginRegistry.apply("default", pluginContext)

    if config.plugin then
        PluginRegistry.apply(config.plugin, pluginContext)
    end

    if config.kind and config.kind ~= config.plugin then
        PluginRegistry.apply(config.kind, pluginContext)
    end

    effectManager:loadConfig(config.effects or {})
    effectManager:loadConfig(config.additionalEffects or {})
    
    -- Load effects from components field (for embedded effects like bomb_explosion)
    if config.components then
        local normalizedComponents = normalize_component_definitions(config.components)
        for _, component in ipairs(normalizedComponents) do
            local effectConfig = component.value or component.effect_config
            if component.effect and effectConfig then
                effectManager:addEffect({
                    type = component.effect,
                    config = effectConfig,
                })
            elseif component.name and component.value then
                effectManager:addEffect({
                    type = component.name,
                    value = component.value,
                })
            end
        end
    end

    local behaviorManager = BehaviorManager.new(self, dispatcher)
    self.behavior_manager = behaviorManager
    self.components.projectile_behavior = behaviorManager:asComponent()

    behaviorManager:loadConfig(config.behaviors or config.behavior or {})

    -- Set up ignore targets for collision detection
    if config.ignoreTargets then
        self._behaviorIgnoreTargets = config.ignoreTargets
    end

    dispatcher:emit(ProjectileEvents.SPAWN, {
        projectile = self,
        config = config,
        world = world,
    })

    return self
end

return Projectile<|MERGE_RESOLUTION|>--- conflicted
+++ resolved
@@ -21,7 +21,6 @@
 Projectile.__index = Projectile
 local ProjectileEvents = EventDispatcher.EVENTS
 
-<<<<<<< HEAD
 local function merge_options(base, overrides)
     if type(base) ~= "table" then
         base = {}
@@ -145,9 +144,6 @@
 end
 
 function Projectile.new(x, y, angle, friendly, config)
-=======
-function Projectile.new(x, y, angle, friendly, config, world)
->>>>>>> 5b450f96
     local self = setmetatable({}, Projectile)
     self.tag = "bullet" -- Keep tag for compatibility with some legacy checks
 
