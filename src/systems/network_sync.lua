--- conflicted
+++ resolved
@@ -299,14 +299,9 @@
     local playerCount = 0
     for _ in pairs(players) do playerCount = playerCount + 1 end
     Log.info("NetworkSync: Found", playerCount, "players from network manager")
-<<<<<<< HEAD
-    Log.info("NetworkSync: Remote players in world:", #remotePlayers)
-    
-=======
 
     local localCanonicalId = getLocalPlayerCanonicalId(networkManager)
 
->>>>>>> 5b3666a0
     for playerId, playerData in pairs(players) do
         local canonicalId = normalizePlayerDataId(playerData, playerId)
 
