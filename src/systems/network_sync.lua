--[[
    Network Synchronisation System
    Bridges the multiplayer network layer with the entity world so that each
    client can see other players moving around in real time.
]]

local Events = require("src.core.events")
local Log = require("src.core.log")

local NetworkSync = {}

local POSITION_SEND_INTERVAL = 1 / 15

local remoteEntities = {}
<<<<<<< HEAD
local remoteSnapshots = {}
=======
>>>>>>> aabef358
local lastSentSnapshot = nil
local sendAccumulator = 0

function NetworkSync.reset()
    remoteEntities = {}
<<<<<<< HEAD
    remoteSnapshots = {}
=======
>>>>>>> aabef358
    lastSentSnapshot = nil
    sendAccumulator = 0
end

local function sanitiseSnapshot(snapshot)
    if type(snapshot) ~= "table" then
        return {
            position = { x = 0, y = 0, angle = 0 },
            velocity = { x = 0, y = 0 }
        }
    end
<<<<<<< HEAD

    local position = snapshot.position or {}
    local velocity = snapshot.velocity or {}

=======

    local position = snapshot.position or {}
    local velocity = snapshot.velocity or {}

>>>>>>> aabef358
    return {
        position = {
            x = tonumber(position.x) or 0,
            y = tonumber(position.y) or 0,
            angle = tonumber(position.angle) or 0
        },
        velocity = {
            x = tonumber(velocity.x) or 0,
            y = tonumber(velocity.y) or 0
        }
    }
end

local function snapshotsDiffer(a, b)
    if not a or not b then
        return true
    end

    local posA, posB = a.position or {}, b.position or {}
    local velA, velB = a.velocity or {}, b.velocity or {}
<<<<<<< HEAD

    local posDelta = math.abs((posA.x or 0) - (posB.x or 0)) + math.abs((posA.y or 0) - (posB.y or 0))
    local angleDelta = math.abs((posA.angle or 0) - (posB.angle or 0))
    local velDelta = math.abs((velA.x or 0) - (velB.x or 0)) + math.abs((velA.y or 0) - (velB.y or 0))

=======

    local posDelta = math.abs((posA.x or 0) - (posB.x or 0)) + math.abs((posA.y or 0) - (posB.y or 0))
    local angleDelta = math.abs((posA.angle or 0) - (posB.angle or 0))
    local velDelta = math.abs((velA.x or 0) - (velB.x or 0)) + math.abs((velA.y or 0) - (velB.y or 0))

>>>>>>> aabef358
    return posDelta > 1 or angleDelta > 0.01 or velDelta > 0.5
end

local function ensureRemoteEntity(playerId, playerData, world)
    if not world then
        return nil
<<<<<<< HEAD
    end

    local entity = remoteEntities[playerId]
    if entity then
        return entity
    end

=======
    end

    local entity = remoteEntities[playerId]
    if entity then
        return entity
    end

>>>>>>> aabef358
    local EntityFactory = require("src.templates.entity_factory")
    local x = playerData.position and playerData.position.x or 0
    local y = playerData.position and playerData.position.y or 0

    entity = EntityFactory.create("ship", "starter_frigate_basic", x, y)
    if not entity then
        Log.error("Failed to spawn remote entity for player", playerId)
        return nil
    end

    entity.isRemotePlayer = true
    entity.remotePlayerId = playerId
    entity.playerName = playerData.playerName or string.format("Player %s", tostring(playerId))

    world:addEntity(entity)
    remoteEntities[playerId] = entity

    return entity
end

local function updateEntityFromSnapshot(entity, snapshot)
    if not entity or not snapshot then
        return
    end

    local data = sanitiseSnapshot(snapshot)

    if entity.components and entity.components.position then
        entity.components.position.x = data.position.x
        entity.components.position.y = data.position.y
        entity.components.position.angle = data.position.angle
    end

    if entity.components and entity.components.velocity then
        entity.components.velocity.x = data.velocity.x
        entity.components.velocity.y = data.velocity.y
    end

    if entity.components and entity.components.physics and entity.components.physics.body then
        local body = entity.components.physics.body
        if body.setPosition then
            body:setPosition(data.position.x, data.position.y)
        else
            body.x = data.position.x
            body.y = data.position.y
        end
        if body.setVelocity then
            body:setVelocity(data.velocity.x, data.velocity.y)
        else
            body.vx = data.velocity.x
            body.vy = data.velocity.y
        end
        body.angle = data.position.angle
    end
end

local function removeRemoteEntity(world, playerId)
    local entity = remoteEntities[playerId]
    if not entity then
        return
    end

    if world then
        world:removeEntity(entity)
    end

    remoteEntities[playerId] = nil
<<<<<<< HEAD
    remoteSnapshots[playerId] = nil
=======
>>>>>>> aabef358
end

Events.on("NETWORK_PLAYER_LEFT", function(payload)
    local playerId = payload and payload.playerId
    if playerId then
        removeRemoteEntity(require("src.game").world, playerId)
    end
end)

Events.on("NETWORK_DISCONNECTED", function()
    NetworkSync.reset()
end)

Events.on("NETWORK_SERVER_STOPPED", function()
    NetworkSync.reset()
end)

function NetworkSync.update(dt, player, world, networkManager)
    if not networkManager or not networkManager:isMultiplayer() then
        return
    end

    sendAccumulator = sendAccumulator + (dt or 0)

    if player and player.components and player.components.position then
        local position = player.components.position
        local velocity = player.components.velocity

        local snapshot = {
            position = { x = position.x, y = position.y, angle = position.angle or 0 },
            velocity = velocity and { x = velocity.x or 0, y = velocity.y or 0 } or { x = 0, y = 0 }
        }

        if sendAccumulator >= POSITION_SEND_INTERVAL or snapshotsDiffer(snapshot, lastSentSnapshot) then
            networkManager:sendPlayerUpdate(snapshot)
            lastSentSnapshot = snapshot
            sendAccumulator = 0
        end
    end

    local players = networkManager:getPlayers() or {}
    local localId = networkManager.getLocalPlayerId and networkManager:getLocalPlayerId() or nil

    for id, playerInfo in pairs(players) do
        if id ~= localId then
<<<<<<< HEAD
            local snapshot = sanitiseSnapshot(playerInfo.state or {})
            remoteSnapshots[id] = snapshot

            local entity = ensureRemoteEntity(id, snapshot, world)
            if entity then
                entity.playerName = playerInfo.playerName or entity.playerName
                updateEntityFromSnapshot(entity, snapshot)
=======
            local entity = ensureRemoteEntity(id, playerInfo.state or {}, world)
            if entity then
                entity.playerName = playerInfo.playerName or entity.playerName
                updateEntityFromSnapshot(entity, playerInfo.state)
>>>>>>> aabef358
            end
        end
    end

    for id, entity in pairs(remoteEntities) do
        if not players[id] or id == localId then
            removeRemoteEntity(world, id)
        end
    end
end

<<<<<<< HEAD
function NetworkSync.getRemotePlayers()
    return remoteEntities
end

function NetworkSync.getRemotePlayerSnapshots()
    return remoteSnapshots
end

=======
>>>>>>> aabef358
return NetworkSync<|MERGE_RESOLUTION|>--- conflicted
+++ resolved
@@ -12,19 +12,11 @@
 local POSITION_SEND_INTERVAL = 1 / 15
 
 local remoteEntities = {}
-<<<<<<< HEAD
-local remoteSnapshots = {}
-=======
->>>>>>> aabef358
 local lastSentSnapshot = nil
 local sendAccumulator = 0
 
 function NetworkSync.reset()
     remoteEntities = {}
-<<<<<<< HEAD
-    remoteSnapshots = {}
-=======
->>>>>>> aabef358
     lastSentSnapshot = nil
     sendAccumulator = 0
 end
@@ -36,17 +28,10 @@
             velocity = { x = 0, y = 0 }
         }
     end
-<<<<<<< HEAD
 
     local position = snapshot.position or {}
     local velocity = snapshot.velocity or {}
 
-=======
-
-    local position = snapshot.position or {}
-    local velocity = snapshot.velocity or {}
-
->>>>>>> aabef358
     return {
         position = {
             x = tonumber(position.x) or 0,
@@ -67,26 +52,17 @@
 
     local posA, posB = a.position or {}, b.position or {}
     local velA, velB = a.velocity or {}, b.velocity or {}
-<<<<<<< HEAD
 
     local posDelta = math.abs((posA.x or 0) - (posB.x or 0)) + math.abs((posA.y or 0) - (posB.y or 0))
     local angleDelta = math.abs((posA.angle or 0) - (posB.angle or 0))
     local velDelta = math.abs((velA.x or 0) - (velB.x or 0)) + math.abs((velA.y or 0) - (velB.y or 0))
 
-=======
-
-    local posDelta = math.abs((posA.x or 0) - (posB.x or 0)) + math.abs((posA.y or 0) - (posB.y or 0))
-    local angleDelta = math.abs((posA.angle or 0) - (posB.angle or 0))
-    local velDelta = math.abs((velA.x or 0) - (velB.x or 0)) + math.abs((velA.y or 0) - (velB.y or 0))
-
->>>>>>> aabef358
     return posDelta > 1 or angleDelta > 0.01 or velDelta > 0.5
 end
 
 local function ensureRemoteEntity(playerId, playerData, world)
     if not world then
         return nil
-<<<<<<< HEAD
     end
 
     local entity = remoteEntities[playerId]
@@ -94,15 +70,6 @@
         return entity
     end
 
-=======
-    end
-
-    local entity = remoteEntities[playerId]
-    if entity then
-        return entity
-    end
-
->>>>>>> aabef358
     local EntityFactory = require("src.templates.entity_factory")
     local x = playerData.position and playerData.position.x or 0
     local y = playerData.position and playerData.position.y or 0
@@ -170,10 +137,6 @@
     end
 
     remoteEntities[playerId] = nil
-<<<<<<< HEAD
-    remoteSnapshots[playerId] = nil
-=======
->>>>>>> aabef358
 end
 
 Events.on("NETWORK_PLAYER_LEFT", function(payload)
@@ -219,20 +182,10 @@
 
     for id, playerInfo in pairs(players) do
         if id ~= localId then
-<<<<<<< HEAD
-            local snapshot = sanitiseSnapshot(playerInfo.state or {})
-            remoteSnapshots[id] = snapshot
-
-            local entity = ensureRemoteEntity(id, snapshot, world)
-            if entity then
-                entity.playerName = playerInfo.playerName or entity.playerName
-                updateEntityFromSnapshot(entity, snapshot)
-=======
             local entity = ensureRemoteEntity(id, playerInfo.state or {}, world)
             if entity then
                 entity.playerName = playerInfo.playerName or entity.playerName
                 updateEntityFromSnapshot(entity, playerInfo.state)
->>>>>>> aabef358
             end
         end
     end
@@ -244,15 +197,4 @@
     end
 end
 
-<<<<<<< HEAD
-function NetworkSync.getRemotePlayers()
-    return remoteEntities
-end
-
-function NetworkSync.getRemotePlayerSnapshots()
-    return remoteSnapshots
-end
-
-=======
->>>>>>> aabef358
 return NetworkSync