local HeatManager = {}

function HeatManager.initializeHeat(turret, params)
    turret.maxHeat = params.maxHeat or 100.0
    turret.heatPerShot = params.heatPerShot or (turret.kind == "laser" and 25 or (turret.kind == "missile" and 15 or 10))
    turret.cooldownRate = params.cooldownRate or (turret.kind == "laser" and 20 or 15)
    turret.heatCycleMult = params.heatCycleMult or (turret.kind == "mining_laser" and 0.5 or 0.8)
    turret.heatEnergyMult = params.heatEnergyMult or (turret.kind == "mining_laser" and 2.0 or 1.5)

    turret.currentHeat = 15 -- Start with some heat for testing visibility
    turret.overheated = false
    turret.overheatStartTime = 0
    turret.overheatCooldown = params.overheatCooldown or params.overheatDuration or 3.0
<<<<<<< HEAD
    turret.forcedOverheatCooldown = nil
    turret.heatBuildStartTime = nil
    turret.heatLastAddTime = nil
    turret.heatBuildElapsed = 0
    turret._heatSimulatedTime = 0
=======
>>>>>>> 18bfd70e
end

function HeatManager.updateHeat(turret, dt, locked)
    if not turret.maxHeat or turret.maxHeat <= 0 then return end

    local now
    if love.timer and love.timer.getTime then
        now = love.timer.getTime()
    else
        turret._heatSimulatedTime = (turret._heatSimulatedTime or 0) + dt
        now = turret._heatSimulatedTime
    end

    -- If the turret overheats, force it into a cooldown phase until the heat bar is empty
    if turret.currentHeat >= turret.maxHeat and not turret.overheated then
        -- Capture the final frame between the last heat event and the overheat trigger
        if turret.heatLastAddTime then
            turret.heatBuildElapsed = turret.heatBuildElapsed + math.max(0, now - turret.heatLastAddTime)
        end

        local measuredCooldown = turret.heatBuildElapsed or 0
        if measuredCooldown <= 0 then
            measuredCooldown = turret.overheatCooldown or 0
        end

        turret.overheated = true
        turret.overheatStartTime = now
        turret.currentHeat = turret.maxHeat
        turret.forcedOverheatCooldown = measuredCooldown
        turret.heatBuildStartTime = nil
        turret.heatLastAddTime = nil
        turret.heatBuildElapsed = 0
        -- Optional: play overheat sound effect
    end

    -- Cool down when we're not actively firing, the turret is locked, or it's overheated
    if locked or not turret.firing or turret.overheated then
        local cooldownRate = turret.cooldownRate

        -- When overheated, drain the bar across the measured cooldown duration
<<<<<<< HEAD
        if turret.overheated then
            local cooldownWindow = turret.forcedOverheatCooldown or turret.overheatCooldown
            if cooldownWindow and cooldownWindow > 0 then
                cooldownRate = turret.maxHeat / cooldownWindow
=======
        if turret.overheated and turret.overheatCooldown and turret.overheatCooldown > 0 then
            local forcedRate = turret.maxHeat / turret.overheatCooldown
            if forcedRate > cooldownRate then
                cooldownRate = forcedRate
>>>>>>> 18bfd70e
            end
        end

        -- Track elapsed time while the heat bar is active but not yet empty
        if not turret.overheated and turret.currentHeat > 0 and turret.heatLastAddTime then
            turret.heatBuildElapsed = turret.heatBuildElapsed + math.max(0, now - turret.heatLastAddTime)
            turret.heatLastAddTime = now
        end

        if not turret.overheated and turret.currentHeat <= 0 then
            turret.heatBuildStartTime = nil
            turret.heatLastAddTime = nil
            turret.heatBuildElapsed = 0
        end

        turret.currentHeat = math.max(0, turret.currentHeat - cooldownRate * dt)

        -- Clear the overheated state once the heat bar has fully depleted
        if turret.overheated and turret.currentHeat <= 0 then
            turret.overheated = false
            turret.currentHeat = 0
            turret.forcedOverheatCooldown = nil
            turret.heatBuildStartTime = nil
            turret.heatLastAddTime = nil
            turret.heatBuildElapsed = 0
        end
    end
end

function HeatManager.addHeat(turret, amount)
    if not turret.maxHeat or turret.maxHeat <= 0 then return end
    if turret.overheated then return end

    local now
    if love.timer and love.timer.getTime then
        now = love.timer.getTime()
    else
        turret._heatSimulatedTime = turret._heatSimulatedTime or 0
        now = turret._heatSimulatedTime
    end

    if not turret.heatBuildStartTime then
        turret.heatBuildStartTime = now
        turret.heatLastAddTime = now
        turret.heatBuildElapsed = 0
    else
        if turret.heatLastAddTime then
            turret.heatBuildElapsed = turret.heatBuildElapsed + math.max(0, now - turret.heatLastAddTime)
        end
        turret.heatLastAddTime = now
    end

    turret.currentHeat = math.min(turret.maxHeat, turret.currentHeat + amount)
end

function HeatManager.getHeatFactor(turret)
    if not turret.maxHeat or turret.maxHeat <= 0 then return 0 end
    return turret.currentHeat / turret.maxHeat
end

function HeatManager.getHeatModifiedCycle(turret)
    local baseCycle = turret.cycle or 1.0
    local heatFactor = HeatManager.getHeatFactor(turret)
    local heatMult = 1 + heatFactor * (turret.heatCycleMult - 1)
    return baseCycle * heatMult
end

function HeatManager.getHeatModifiedEnergyCost(turret)
    local baseCost = turret.capCost or 0
    local heatFactor = HeatManager.getHeatFactor(turret)
    local heatMult = 1 + heatFactor * (turret.heatEnergyMult - 1)
    return baseCost * heatMult
end

function HeatManager.canFire(turret)
    return not turret.overheated
end

function HeatManager.drawHeatIndicator(turret, x, y, size)
    if not turret.maxHeat or turret.maxHeat <= 0 then return end

    size = size or 40
    local heatFactor = HeatManager.getHeatFactor(turret)

    -- Heat bar background
    love.graphics.setColor(0.2, 0.2, 0.2, 0.8)
    love.graphics.rectangle("fill", x, y, size, 4)

    -- Heat level
    local heatColor = {
        1 - heatFactor, -- Red increases with heat
        1 - heatFactor * 0.8, -- Green decreases with heat
        0.2, -- Blue stays low
        0.9
    }
    love.graphics.setColor(heatColor)
    love.graphics.rectangle("fill", x, y, size * heatFactor, 4)

    -- Overheated warning
    if turret.overheated then
        love.graphics.setColor(1, 0, 0, 0.8)
        love.graphics.rectangle("line", x - 1, y - 1, size + 2, 6)
    end

    love.graphics.setColor(1, 1, 1, 1) -- Reset color
end

return HeatManager<|MERGE_RESOLUTION|>--- conflicted
+++ resolved
@@ -11,14 +11,12 @@
     turret.overheated = false
     turret.overheatStartTime = 0
     turret.overheatCooldown = params.overheatCooldown or params.overheatDuration or 3.0
-<<<<<<< HEAD
     turret.forcedOverheatCooldown = nil
     turret.heatBuildStartTime = nil
     turret.heatLastAddTime = nil
     turret.heatBuildElapsed = 0
     turret._heatSimulatedTime = 0
-=======
->>>>>>> 18bfd70e
+
 end
 
 function HeatManager.updateHeat(turret, dt, locked)
@@ -59,17 +57,16 @@
         local cooldownRate = turret.cooldownRate
 
         -- When overheated, drain the bar across the measured cooldown duration
-<<<<<<< HEAD
+
         if turret.overheated then
             local cooldownWindow = turret.forcedOverheatCooldown or turret.overheatCooldown
             if cooldownWindow and cooldownWindow > 0 then
                 cooldownRate = turret.maxHeat / cooldownWindow
-=======
+
         if turret.overheated and turret.overheatCooldown and turret.overheatCooldown > 0 then
             local forcedRate = turret.maxHeat / turret.overheatCooldown
             if forcedRate > cooldownRate then
                 cooldownRate = forcedRate
->>>>>>> 18bfd70e
             end
         end
 
