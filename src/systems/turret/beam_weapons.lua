local CollisionHelpers = require("src.systems.turret.collision_helpers")
local HeatManager = require("src.systems.turret.heat_manager")
local Targeting = require("src.systems.turret.targeting")
local TurretEffects = require("src.systems.turret.effects")
local Log = require("src.core.log")

local BeamWeapons = {}

-- Handle laser turret firing (hitscan beam weapons)
function BeamWeapons.updateLaserTurret(turret, dt, target, locked, world)
    Log.debug("BeamWeapons.updateLaserTurret called for turret: " .. tostring(turret.id) .. ", cooldown: " .. tostring(turret.cooldown))
    if locked or not turret:canFire() then
        return
    end

    -- Reset beam state to allow new collisions each shot
    turret.has_hit = false
    turret.beamActive = false
    turret.beamStartX = nil
    turret.beamStartY = nil
    turret.beamEndX = nil
    turret.beamEndY = nil
    turret.beamTarget = nil

    -- Get turret world position instead of ship center
    local Turret = require("src.systems.turret.core")
    local shipPos = turret.owner.components and turret.owner.components.position or {x = 0, y = 0, angle = 0}

    -- Get turret world position first for accurate aiming
    local sx, sy = Turret.getTurretWorldPosition(turret)

    -- Aim in the direction of the target if provided, otherwise use cursor direction
    local angle
    local targetDistance = math.huge
    if target then
        -- For automatic firing (AI), aim from turret position to target
        local tx = target.components.position.x
        local ty = target.components.position.y
        angle = math.atan2(ty - sy, tx - sx)
        targetDistance = math.sqrt((tx - sx)^2 + (ty - sy)^2)
    elseif turret.owner.cursorWorldPos then
        -- For manual firing, use the cursor direction from turret position
        local cursorX, cursorY = turret.owner.cursorWorldPos.x, turret.owner.cursorWorldPos.y
        local dx = cursorX - sx
        local dy = cursorY - sy
        angle = math.atan2(dy, dx)
        targetDistance = math.sqrt(dx * dx + dy * dy)
    else
        -- Fallback to ship facing if cursor position not available
        angle = shipPos.angle or 0
    end

    turret.currentAimAngle = angle

    -- Perform hitscan collision check
    local maxRange = turret.maxRange or 1500
    local endX = sx + math.cos(angle) * maxRange
    local endY = sy + math.sin(angle) * maxRange

    local hitTarget, hitX, hitY = BeamWeapons.performLaserHitscan(
        sx, sy, endX, endY, turret, world
    )

    if hitTarget then
        Log.debug("BeamWeapons.performLaserHitscan found target: " .. tostring(hitTarget.id) .. " for turret: " .. tostring(turret.id))
        -- Only apply damage if target is an enemy
        if BeamWeapons.isEnemyTarget(hitTarget, turret.owner) then
            -- Apply damage
            local damage = turret.damage_range and {
                min = turret.damage_range.min,
                max = turret.damage_range.max,
                skill = turret.skillId
            } or {min = 1, max = 2, skill = turret.skillId}

            local dmgValue = math.random(damage.min, damage.max)
            damage.value = dmgValue
            Log.debug("Applying damage from turret: " .. tostring(turret.id) .. " to target: " .. tostring(hitTarget.id) .. " with value: " .. tostring(dmgValue))
            BeamWeapons.applyLaserDamage(hitTarget, dmgValue, turret.owner, turret.skillId, damage)

            -- Create combat impact effects
            TurretEffects.createImpactEffect(turret, hitX, hitY, hitTarget, "laser")
        else
            -- Hit a non-enemy object - no damage, but still create impact effect
            TurretEffects.createImpactEffect(turret, hitX, hitY, hitTarget, "laser")
        end
    else
        Log.debug("BeamWeapons.performLaserHitscan found no target for turret: " .. tostring(turret.id))
    end

    -- Store beam data for rendering during draw phase
    -- Use collision point if hit, otherwise use calculated end point
    local beamEndX = hitX or endX
    local beamEndY = hitY or endY
    turret.beamActive = true
    turret.beamStartX = sx
    turret.beamStartY = sy
    turret.beamEndX = beamEndX
    turret.beamEndY = beamEndY
    turret.beamTarget = hitTarget

    -- Add heat and play effects
    HeatManager.addHeat(turret, turret.heatPerShot or 25)
    TurretEffects.playFiringSound(turret)
end

-- Perform hitscan collision detection for laser weapons (collides with ALL objects)
function BeamWeapons.performLaserHitscan(startX, startY, endX, endY, turret, world)
    if not world then return nil end

    local bestTarget = nil
    local bestDistance = math.huge
    local bestHitX, bestHitY = endX, endY

    -- Get ALL collidable entities from world (beam stops at first object hit)
    local entities = world:get_entities_with_components("collidable", "position")

    for _, entity in ipairs(entities) do
        if entity ~= turret.owner and not entity.dead then

            local targetRadius = CollisionHelpers.calculateEffectiveRadius(entity)
            local hit, hx, hy = CollisionHelpers.performCollisionCheck(
                startX, startY, endX, endY, entity, targetRadius
            )

            if hit then
                local distance = math.sqrt((hx - startX)^2 + (hy - startY)^2)
                if distance < bestDistance then
                    bestDistance = distance
                    bestTarget = entity
                    bestHitX, bestHitY = hx, hy
                end
            end
        end
    end

    return bestTarget, bestHitX, bestHitY
end

-- Check if target is an enemy (for combat lasers)
function BeamWeapons.isEnemyTarget(target, source)
    if not target or not target.components then
        return false
    end

    -- If source is player, enemies are anything marked as enemy
    if source and (source.isPlayer or source.isFriendly) then
        return target.isEnemy or (target.components.ai ~= nil)
    end

    -- If source is enemy, targets are player and friendlies
    if source and source.isEnemy then
        return target.isPlayer or target.isFriendly
    end

    -- Default: no damage to unclear relationships
    return false
end

-- Apply damage from laser weapons
function BeamWeapons.applyLaserDamage(target, damage, source, skillId, damageMeta)
    if not target.components or not target.components.health then
        return
    end

    local health = target.components.health

    -- Apply damage to shields first, then hull
    local shieldDamage = math.min(health.shield or 0, damage)
    health.shield = (health.shield or 0) - shieldDamage

    local remainingDamage = damage - shieldDamage
    if remainingDamage > 0 then
        health.hp = (health.hp or 0) - remainingDamage
        if health.hp <= 0 then
            target.dead = true
            target._killedBy = source
<<<<<<< HEAD
            if damageMeta then
                damageMeta.value = damage
                if skillId and damageMeta.skill == nil then
                    damageMeta.skill = skillId
                end
                target._finalDamage = damageMeta
            else
                target._finalDamage = { value = damage, skill = skillId }
=======
            -- Track weapon type for XP rewards
            if source and source.type then
                target._killedByWeaponType = source.type
>>>>>>> 5d6d8db8
            end
        end
    end
end

-- Handle continuous beam rendering
function BeamWeapons.renderContinuousBeam(turret, startX, startY, targetX, targetY, dt)
    if not turret.beamActive then
        turret.beamActive = true
        turret.beamStartTime = love.timer and love.timer.getTime() or 0
    end

    -- Calculate beam intensity based on duration
    local beamDuration = (love.timer and love.timer.getTime() or 0) - turret.beamStartTime
    local intensity = math.min(1.0, beamDuration / 0.5) -- Fade in over 0.5 seconds

    -- Render beam with variable intensity
    if turret.tracer then
        local color = turret.tracer.color or {1, 1, 1, 0.8}
        local alpha = color[4] * intensity

        love.graphics.setColor(color[1], color[2], color[3], alpha)
        love.graphics.setLineWidth(turret.tracer.width or 2)
        love.graphics.line(startX, startY, targetX, targetY)

        -- Beam core
        if turret.tracer.coreRadius and turret.tracer.coreRadius > 0 then
            love.graphics.setColor(color[1] * 1.2, color[2] * 1.2, color[3] * 1.2, alpha * 0.8)
            love.graphics.setLineWidth(turret.tracer.coreRadius)
            love.graphics.line(startX, startY, targetX, targetY)
        end
    end

    -- Reset graphics state
    love.graphics.setColor(1, 1, 1, 1)
    love.graphics.setLineWidth(1)
end

-- Stop beam rendering
function BeamWeapons.stopBeam(turret)
    turret.beamActive = false
    turret.beamStartTime = nil
end

-- Check if beam weapon can fire
function BeamWeapons.canFire(turret, target)
    return HeatManager.canFire(turret) and
           Targeting.isValidTarget(turret, target) and
           (not turret.maxRange or Targeting.canEngageTarget(turret, target,
            math.sqrt((target.components.position.x - turret.owner.components.position.x)^2 +
                     (target.components.position.y - turret.owner.components.position.y)^2)))
end

return BeamWeapons<|MERGE_RESOLUTION|>--- conflicted
+++ resolved
@@ -174,7 +174,6 @@
         if health.hp <= 0 then
             target.dead = true
             target._killedBy = source
-<<<<<<< HEAD
             if damageMeta then
                 damageMeta.value = damage
                 if skillId and damageMeta.skill == nil then
@@ -183,11 +182,6 @@
                 target._finalDamage = damageMeta
             else
                 target._finalDamage = { value = damage, skill = skillId }
-=======
-            -- Track weapon type for XP rewards
-            if source and source.type then
-                target._killedByWeaponType = source.type
->>>>>>> 5d6d8db8
             end
         end
     end
