local Config = require("src.content.config")

local Radius = {}

local HIT_BUFFER = (Config.BULLET and Config.BULLET.HIT_BUFFER) or 1.5
local SHIELD_PADDING = 4
local DEFAULT_PLAYER_RADIUS = 12
local DEFAULT_ENTITY_RADIUS = 10

local function baseRadius(entity)
    local collidable = entity.components and entity.components.collidable
    if collidable and collidable.radius and collidable.radius > 0 then
        return collidable.radius
    end
    if entity.components and entity.components.player then
        return DEFAULT_PLAYER_RADIUS
    end
    return DEFAULT_ENTITY_RADIUS
end

local function extentFromVertices(vertices)
    local maxExtent = 0
    if not vertices then return maxExtent end

    if type(vertices[1]) == "table" then
        for _, vertex in ipairs(vertices) do
            local vx = vertex[1] or 0
            local vy = vertex[2] or 0
            local distance = math.sqrt(vx * vx + vy * vy)
            if distance > maxExtent then
                maxExtent = distance
            end
        end
        return maxExtent
    end

    for i = 1, #vertices, 2 do
        local vx = vertices[i] or 0
        local vy = vertices[i + 1] or 0
        local distance = math.sqrt(vx * vx + vy * vy)
        if distance > maxExtent then
            maxExtent = distance
        end
    end
    return maxExtent
end

local function shapeExtent(shape, size)
    if not shape then return 0 end
    size = size or 1.0

    if shape.type == "rectangle" then
        local right = (shape.x or 0) + (shape.w or 0)
        local left = (shape.x or 0)
        local top = (shape.y or 0)
        local bottom = (shape.y or 0) + (shape.h or 0)
        local corners = {
            math.sqrt(left * left + top * top),
            math.sqrt(right * right + top * top),
            math.sqrt(left * left + bottom * bottom),
            math.sqrt(right * right + bottom * bottom)
        }
        local m = 0
        for _, d in ipairs(corners) do
            m = math.max(m, d * size)
        end
        return m
    elseif shape.type == "polygon" and shape.points then
        local m = 0
        for i = 1, #shape.points, 2 do
            local px = shape.points[i] or 0
            local py = shape.points[i + 1] or 0
            m = math.max(m, math.sqrt(px * px + py * py) * size)
        end
        return m
    elseif shape.type == "circle" then
        local cx, cy = shape.x or 0, shape.y or 0
        local r = shape.r or shape.radius or 0
        return (math.sqrt(cx * cx + cy * cy) + r) * size
    elseif shape.type == "ellipse" then
        local cx, cy = shape.x or 0, shape.y or 0
        local rx, ry = shape.rx or 0, shape.ry or 0
        return (math.sqrt(cx * cx + cy * cy) + math.max(rx, ry)) * size
    end

    return 0
end

local function visualsShapes(visuals)
    if type(visuals) ~= "table" then
        return nil
    end
    if visuals.shapes then
        return visuals.shapes
    end
    return visuals
end

function Radius.computeVisualRadius(entity)
    local renderable = entity.components and entity.components.renderable
    if not renderable or not renderable.props or not renderable.props.visuals then
        return 0
    end

    local visuals = renderable.props.visuals
    local size = visuals.size or 1.0
    local maxExtent = 0

    if visuals.radius then
        maxExtent = math.max(maxExtent, visuals.radius * size)
    end
    if visuals.ringOuter then
        maxExtent = math.max(maxExtent, visuals.ringOuter * size)
    end

    local shapes = visualsShapes(visuals)
    if shapes and type(shapes) == "table" then
        for _, shape in ipairs(shapes) do
            maxExtent = math.max(maxExtent, shapeExtent(shape, size))
        end
    end

    if renderable.props and renderable.props.vertices then
        maxExtent = math.max(maxExtent, extentFromVertices(renderable.props.vertices) * size)
    end

    if visuals.vertices then
        maxExtent = math.max(maxExtent, extentFromVertices(visuals.vertices) * size)
    end

    return maxExtent
end

function Radius.getHullRadius(entity)
    local radius = baseRadius(entity)
    local collidable = entity.components and entity.components.collidable

    if collidable and collidable.vertices then
        radius = math.max(radius, extentFromVertices(collidable.vertices))
    end

    radius = math.max(radius, Radius.computeVisualRadius(entity))

    if entity.components and entity.components.mineable then
        radius = math.max(radius, baseRadius(entity))
    end

    return radius
end

function Radius.getShieldRadius(entity)
    local renderable = entity.components and entity.components.renderable
    if renderable and renderable.props and renderable.props.visuals then
        local visuals = renderable.props.visuals
        local size = visuals.size or 1.0
        if entity.shieldRadius and entity._shieldRadiusVisualSize == size then
            return entity.shieldRadius
        end
        local maxExtent = 0

        local shapes = visualsShapes(visuals)
        if shapes and type(shapes) == "table" then
            for _, shape in ipairs(shapes) do
                maxExtent = math.max(maxExtent, shapeExtent(shape, size))
            end
        end

        if maxExtent > 0 then
            local radius = math.max(Radius.getHullRadius(entity), maxExtent + SHIELD_PADDING)
            entity.shieldRadius = radius
            entity._shieldRadiusVisualSize = size
            return radius
        end
    end

    local base = baseRadius(entity)
    local fallback = math.max(base * 2, base + 12)
    entity.shieldRadius = fallback
    entity._shieldRadiusVisualSize = nil
    return fallback
end

function Radius.calculateEffectiveRadius(entity)
    local effective = Radius.getHullRadius(entity)
    local health = entity.components and entity.components.health
    if health and (health.shield or 0) > 0 then
        effective = math.max(effective, Radius.getShieldRadius(entity))
    end
    return effective + HIT_BUFFER
end

<<<<<<< HEAD
function Radius.invalidateCache(entity, opts)
    opts = opts or {}
    entity._radiusCacheVersion = (entity._radiusCacheVersion or 0) + 1
    if opts.visual then
        entity._visualRadiusCacheVersion = (entity._visualRadiusCacheVersion or 0) + 1
=======
function Radius.calculateEffectiveRadius(entity)
    local baseRadius = entity.components.collidable.radius or (entity.components.player and 12 or 10)
    local hitBuffer = (Config.BULLET and Config.BULLET.HIT_BUFFER) or 1.5

    if entity.components.mineable then
        -- For mineable entities (asteroids), use visual radius to ensure proper collision
        local visualRadius = computeVisualRadius(entity)
        local collidableRadius = entity.components.collidable.radius or baseRadius
        local effectiveRadius = math.max(visualRadius, collidableRadius)
        local finalRadius = effectiveRadius + hitBuffer
        return finalRadius
    end

    -- Compute visual radius for broad-phase culling (covers large renderables like planets/stations/asteroids)
    local visualRadius = computeVisualRadius(entity)
    local effectiveVisual = math.max(baseRadius, visualRadius)

    -- Use expanded, visually-accurate shield radius if entity has shields
    if entity.components.health and (entity.components.health.shield or 0) > 0 then
        local shieldRadius = computeShieldRadius(entity)
        return math.max(effectiveVisual, (shieldRadius > 0 and shieldRadius or baseRadius)) + hitBuffer
    else
        -- When shields are gone, collide against visual hull extent
        local hullRadius = computeHullRadius(entity)
        return math.max(effectiveVisual, (hullRadius > 0 and hullRadius or baseRadius)) + hitBuffer
>>>>>>> d676db8c
    end
    entity.shieldRadius = nil
    entity._shieldRadiusVisualSize = nil
end

return Radius<|MERGE_RESOLUTION|>--- conflicted
+++ resolved
@@ -189,13 +189,12 @@
     return effective + HIT_BUFFER
 end
 
-<<<<<<< HEAD
 function Radius.invalidateCache(entity, opts)
     opts = opts or {}
     entity._radiusCacheVersion = (entity._radiusCacheVersion or 0) + 1
     if opts.visual then
         entity._visualRadiusCacheVersion = (entity._visualRadiusCacheVersion or 0) + 1
-=======
+
 function Radius.calculateEffectiveRadius(entity)
     local baseRadius = entity.components.collidable.radius or (entity.components.player and 12 or 10)
     local hitBuffer = (Config.BULLET and Config.BULLET.HIT_BUFFER) or 1.5
@@ -221,7 +220,7 @@
         -- When shields are gone, collide against visual hull extent
         local hullRadius = computeHullRadius(entity)
         return math.max(effectiveVisual, (hullRadius > 0 and hullRadius or baseRadius)) + hitBuffer
->>>>>>> d676db8c
+
     end
     entity.shieldRadius = nil
     entity._shieldRadiusVisualSize = nil
