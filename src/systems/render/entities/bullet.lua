local RenderUtils = require("src.systems.render.utils")
local util = require("src.core.util")
local ProjectileRendererRegistry = require("src.systems.render.entities.projectile_renderers.registry")

require("src.systems.render.entities.projectile_renderers.init")

local function render(entity, player)
    local props = entity.components.renderable.props or {}
    local kind = props.kind

<<<<<<< HEAD
    if props.renderer and ProjectileRendererRegistry.draw(props.renderer, entity, props) then
        -- Custom renderer handled drawing
        return
    end

    if kind == 'laser' or kind == 'salvaging_laser' or kind == 'mining_laser' then
=======
    if kind == 'laser' or kind == 'salvaging_laser' or kind == 'mining_laser' or kind == 'plasma_torch' then
>>>>>>> 6fb33684
        -- Draw along +X in local space; outer renderer applies rotation.
        local len = props.length or props.maxLength or 800
        local baseColor, baseWidth

        -- Type-specific colors for charged pulse system
        if kind == 'salvaging_laser' then
            baseColor = util.copy(props.color or {0.2, 1.0, 0.3, 0.8}) -- Green
            baseWidth = props.tracerWidth or 2.0
        elseif kind == 'mining_laser' then
            baseColor = util.copy(props.color or {1.0, 0.7, 0.2, 0.8}) -- Orange
            baseWidth = props.tracerWidth or 2.0
        elseif kind == 'plasma_torch' then
            baseColor = util.copy(props.color or {1.0, 0.4, 0.1, 0.9}) -- Orange-red plasma
            baseWidth = props.tracerWidth or 8.0
        else
            baseColor = util.copy(props.color or {0.3, 0.7, 1.0, 0.8}) -- Blue (combat)
            baseWidth = props.tracerWidth or 1.5
        end

        -- Charged pulse effect system: buildup + flash then disappear
        local tl = entity.components.timed_life
        local totalLife = (tl and tl.life) or 0.15
        local timeLeft = (tl and tl.timer) or totalLife
        local elapsed = totalLife - timeLeft

        -- Phase timing
        local flashTime = 0.02

        local phase, phaseProgress, alpha, coreW, glowW
        local r, g, b, baseAlpha = util.unpack_color(baseColor)

        if elapsed <= flashTime then
            -- FLASH PHASE: Intense beam release
            phase = "flash"
            phaseProgress = elapsed / flashTime
            alpha = baseAlpha * (2.0 + 0.5 * math.sin(phaseProgress * math.pi * 8)) -- Flickering intensity
            coreW = baseWidth * (0.8 + 0.3 * math.sin(phaseProgress * math.pi * 12)) -- Thinner core
            glowW = coreW + 4 + 2 * math.sin(phaseProgress * math.pi * 6) -- Less glow
        else
            -- POST-FLASH: Immediate disappear (render nothing)
            phase = "done"
            alpha = 0
            coreW = 0
            glowW = 0
        end

        if love.graphics.setLineStyle then love.graphics.setLineStyle('smooth') end

        -- Skip rendering if laser is done
        if phase == "done" then
            return
        end

        -- Beam rendering
        if phase == "flash" then
            -- Beam discharge
            -- Outer glow
            love.graphics.setLineWidth(glowW)
            RenderUtils.setColor(baseColor, alpha * 0.5)
            love.graphics.line(0, 0, len, 0)

            -- Core beam - brighter and wider
            love.graphics.setLineWidth(coreW)
            RenderUtils.setColor({math.min(1, r + 0.4), math.min(1, g + 0.4), math.min(1, b + 0.4), alpha})
            love.graphics.line(0, 0, len, 0)

        end

        love.graphics.setLineWidth(1)
        if love.graphics.setLineStyle then love.graphics.setLineStyle('rough') end
<<<<<<< HEAD
    elseif kind == 'area_field' then
        local radius = props.coreRadius or props.radius or 40
        RenderUtils.setColor(props.color or {0.4, 0.8, 1.0, 0.35})
        love.graphics.circle("fill", 0, 0, radius)
        love.graphics.setLineWidth(2)
        RenderUtils.setColor({1, 1, 1, 0.35})
        love.graphics.circle("line", 0, 0, radius)
        love.graphics.setLineWidth(1)
=======
    elseif kind == 'plasma' then
        -- Plasma projectile with electric effects
        local color = props.color or {0.8, 0.3, 1.0, 1.0}
        local radius = props.radius or 4
        local glowRadius = props.glowRadius or (radius * 2)
        
        -- Electric crackling effect
        local time = love.timer.getTime() or 0
        local crackleIntensity = 0.3 + 0.2 * math.sin(time * 20)
        
        -- Outer electric glow
        RenderUtils.setColor({color[1], color[2], color[3], color[4] * 0.3 * crackleIntensity})
        love.graphics.circle("fill", 0, 0, glowRadius)
        
        -- Inner plasma core
        RenderUtils.setColor(color)
        love.graphics.circle("fill", 0, 0, radius)
        
        -- Bright center
        local brightColor = {math.min(1, color[1] + 0.3), math.min(1, color[2] + 0.3), math.min(1, color[3] + 0.3), color[4]}
        RenderUtils.setColor(brightColor)
        love.graphics.circle("fill", 0, 0, radius * 0.6)
        
    elseif kind == 'railgun' then
        -- Railgun projectile with electromagnetic trail
        local color = props.color or {0.6, 0.8, 1.0, 1.0}
        local radius = props.radius or 2
        local trailLength = props.trailLength or 20
        
        -- Electromagnetic trail
        if trailLength > 0 then
            local vel = entity.components.velocity
            if vel then
                local speed = math.sqrt(vel.x * vel.x + vel.y * vel.y)
                if speed > 0 then
                    local trailX = -vel.x / speed * trailLength
                    local trailY = -vel.y / speed * trailLength
                    
                    -- Trail glow
                    love.graphics.setLineWidth(radius * 2)
                    RenderUtils.setColor({color[1], color[2], color[3], color[4] * 0.4})
                    love.graphics.line(trailX, trailY, 0, 0)
                end
            end
        end
        
        -- Projectile core
        RenderUtils.setColor(color)
        love.graphics.circle("fill", 0, 0, radius)
        
        -- Bright center
        local brightColor = {math.min(1, color[1] + 0.4), math.min(1, color[2] + 0.4), math.min(1, color[3] + 0.4), color[4]}
        RenderUtils.setColor(brightColor)
        love.graphics.circle("fill", 0, 0, radius * 0.5)
        
    elseif kind == 'flame' then
        -- Plasma Torch projectile with superheated plasma effects
        local color = props.color or {1.0, 0.4, 0.1, 1.0}
        local radius = props.radius or 6
        local time = love.timer.getTime() or 0
        
        -- Plasma instability effect (like superheated gas)
        local instability = 0.8 + 0.4 * math.sin(time * 15 + entity.id or 0)
        local plasmaRadius = radius * instability
        
        -- Outer plasma glow (superheated gas)
        local glowColor = {color[1], color[2] * 0.8, color[3] * 0.3, color[4] * 0.6}
        RenderUtils.setColor(glowColor)
        love.graphics.circle("fill", 0, 0, plasmaRadius * 1.5)
        
        -- Middle plasma layer
        local midColor = {color[1], color[2] * 0.9, color[3] * 0.5, color[4] * 0.8}
        RenderUtils.setColor(midColor)
        love.graphics.circle("fill", 0, 0, plasmaRadius * 1.2)
        
        -- Inner plasma core
        RenderUtils.setColor(color)
        love.graphics.circle("fill", 0, 0, plasmaRadius)
        
        -- Bright center (superheated core)
        local brightColor = {1.0, math.min(1, color[2] + 0.3), math.min(1, color[3] + 0.2), color[4]}
        RenderUtils.setColor(brightColor)
        love.graphics.circle("fill", 0, 0, plasmaRadius * 0.6)
        
>>>>>>> 6fb33684
    else
        -- Default bullet rendering
        local color = props.color or {0.35, 0.70, 1.00, 1.0}
        local radius = props.radius or 1

        RenderUtils.setColor(color)
        love.graphics.circle("fill", 0, 0, radius)
    end

    local dynamicLight = entity.components.dynamic_light
    if dynamicLight then
        local color = dynamicLight.color or {1, 1, 1, 0.8}
        RenderUtils.setColor({color[1], color[2], color[3], (color[4] or 0.8) * (dynamicLight.intensity or 1)})
        love.graphics.circle("fill", dynamicLight.offset and dynamicLight.offset.x or 0, dynamicLight.offset and dynamicLight.offset.y or 0, dynamicLight.radius or 18)
    end
end

return render<|MERGE_RESOLUTION|>--- conflicted
+++ resolved
@@ -8,16 +8,12 @@
     local props = entity.components.renderable.props or {}
     local kind = props.kind
 
-<<<<<<< HEAD
     if props.renderer and ProjectileRendererRegistry.draw(props.renderer, entity, props) then
         -- Custom renderer handled drawing
         return
     end
 
     if kind == 'laser' or kind == 'salvaging_laser' or kind == 'mining_laser' then
-=======
-    if kind == 'laser' or kind == 'salvaging_laser' or kind == 'mining_laser' or kind == 'plasma_torch' then
->>>>>>> 6fb33684
         -- Draw along +X in local space; outer renderer applies rotation.
         local len = props.length or props.maxLength or 800
         local baseColor, baseWidth
@@ -88,7 +84,6 @@
 
         love.graphics.setLineWidth(1)
         if love.graphics.setLineStyle then love.graphics.setLineStyle('rough') end
-<<<<<<< HEAD
     elseif kind == 'area_field' then
         local radius = props.coreRadius or props.radius or 40
         RenderUtils.setColor(props.color or {0.4, 0.8, 1.0, 0.35})
@@ -97,92 +92,6 @@
         RenderUtils.setColor({1, 1, 1, 0.35})
         love.graphics.circle("line", 0, 0, radius)
         love.graphics.setLineWidth(1)
-=======
-    elseif kind == 'plasma' then
-        -- Plasma projectile with electric effects
-        local color = props.color or {0.8, 0.3, 1.0, 1.0}
-        local radius = props.radius or 4
-        local glowRadius = props.glowRadius or (radius * 2)
-        
-        -- Electric crackling effect
-        local time = love.timer.getTime() or 0
-        local crackleIntensity = 0.3 + 0.2 * math.sin(time * 20)
-        
-        -- Outer electric glow
-        RenderUtils.setColor({color[1], color[2], color[3], color[4] * 0.3 * crackleIntensity})
-        love.graphics.circle("fill", 0, 0, glowRadius)
-        
-        -- Inner plasma core
-        RenderUtils.setColor(color)
-        love.graphics.circle("fill", 0, 0, radius)
-        
-        -- Bright center
-        local brightColor = {math.min(1, color[1] + 0.3), math.min(1, color[2] + 0.3), math.min(1, color[3] + 0.3), color[4]}
-        RenderUtils.setColor(brightColor)
-        love.graphics.circle("fill", 0, 0, radius * 0.6)
-        
-    elseif kind == 'railgun' then
-        -- Railgun projectile with electromagnetic trail
-        local color = props.color or {0.6, 0.8, 1.0, 1.0}
-        local radius = props.radius or 2
-        local trailLength = props.trailLength or 20
-        
-        -- Electromagnetic trail
-        if trailLength > 0 then
-            local vel = entity.components.velocity
-            if vel then
-                local speed = math.sqrt(vel.x * vel.x + vel.y * vel.y)
-                if speed > 0 then
-                    local trailX = -vel.x / speed * trailLength
-                    local trailY = -vel.y / speed * trailLength
-                    
-                    -- Trail glow
-                    love.graphics.setLineWidth(radius * 2)
-                    RenderUtils.setColor({color[1], color[2], color[3], color[4] * 0.4})
-                    love.graphics.line(trailX, trailY, 0, 0)
-                end
-            end
-        end
-        
-        -- Projectile core
-        RenderUtils.setColor(color)
-        love.graphics.circle("fill", 0, 0, radius)
-        
-        -- Bright center
-        local brightColor = {math.min(1, color[1] + 0.4), math.min(1, color[2] + 0.4), math.min(1, color[3] + 0.4), color[4]}
-        RenderUtils.setColor(brightColor)
-        love.graphics.circle("fill", 0, 0, radius * 0.5)
-        
-    elseif kind == 'flame' then
-        -- Plasma Torch projectile with superheated plasma effects
-        local color = props.color or {1.0, 0.4, 0.1, 1.0}
-        local radius = props.radius or 6
-        local time = love.timer.getTime() or 0
-        
-        -- Plasma instability effect (like superheated gas)
-        local instability = 0.8 + 0.4 * math.sin(time * 15 + entity.id or 0)
-        local plasmaRadius = radius * instability
-        
-        -- Outer plasma glow (superheated gas)
-        local glowColor = {color[1], color[2] * 0.8, color[3] * 0.3, color[4] * 0.6}
-        RenderUtils.setColor(glowColor)
-        love.graphics.circle("fill", 0, 0, plasmaRadius * 1.5)
-        
-        -- Middle plasma layer
-        local midColor = {color[1], color[2] * 0.9, color[3] * 0.5, color[4] * 0.8}
-        RenderUtils.setColor(midColor)
-        love.graphics.circle("fill", 0, 0, plasmaRadius * 1.2)
-        
-        -- Inner plasma core
-        RenderUtils.setColor(color)
-        love.graphics.circle("fill", 0, 0, plasmaRadius)
-        
-        -- Bright center (superheated core)
-        local brightColor = {1.0, math.min(1, color[2] + 0.3), math.min(1, color[3] + 0.2), color[4]}
-        RenderUtils.setColor(brightColor)
-        love.graphics.circle("fill", 0, 0, plasmaRadius * 0.6)
-        
->>>>>>> 6fb33684
     else
         -- Default bullet rendering
         local color = props.color or {0.35, 0.70, 1.00, 1.0}
