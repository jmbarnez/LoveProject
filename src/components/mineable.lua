local Hotspots = require("src.components.hotspots")

local Mineable = {}
Mineable.__index = Mineable

function Mineable.new(values)
    local instance = setmetatable({}, Mineable)
    instance.resourceType = values.resourceType or "stone"
    instance.resources = values.resources or 100
    instance.maxResources = values.resources or 100
    -- Overall mining durability (seconds at miningPower=1); quick for now
    local durability = values.durability or 5.0
    instance.durability = durability
    instance.maxDurability = values.maxDurability or durability
    -- Mining progression fields
    instance.mineProgress = 0
    -- Per-cycle duration (seconds)
    instance.mineCycleTime = values.extractionCycle or values.mineCycleTime or 1.0
    -- Number of cycles is determined by the turret; stored at runtime as activeCyclesPerResource
    instance.cycleCount = 0
    instance.activeCyclesPerResource = values.activeCyclesPerResource -- optional; typically set by startMining
    -- Optional flag if systems prefer to mark on the component
    instance.isBeingMined = false
<<<<<<< HEAD
    instance._wasBeingMined = false
    -- Mining hotspot state (transient, runtime-managed)
    instance.hotspots = {}
    instance.hotspotTimer = 0
    instance.hotspotInterval = values.hotspotInterval or 2.2
    instance.hotspotIntervalJitter = values.hotspotIntervalJitter or 1.4
    instance.hotspotRadius = values.hotspotRadius -- initialized later using entity radius if absent
    instance.hotspotRadiusScale = values.hotspotRadiusScale or 0.28
    instance.hotspotLife = values.hotspotLife or 2.4
    instance.hotspotWarmup = values.hotspotWarmup or 0.35
    instance.hotspotBurstInterval = values.hotspotBurstInterval or 0.75
    instance.hotspotDamage = values.hotspotDamage or 8
=======
    
    -- Hotspot system for enhanced mining
    instance.hotspots = Hotspots.new({
        maxHotspots = values.maxHotspots or 3,
        hotspotRadius = values.hotspotRadius or 15,
        hotspotDamageMultiplier = values.hotspotDamageMultiplier or 2.0,
        hotspotLifetime = values.hotspotLifetime or 8.0,
        hotspotSpawnChance = values.hotspotSpawnChance or 0.3,
        hotspotSpawnInterval = values.hotspotSpawnInterval or 2.0
    })
    
>>>>>>> b146706a
    return instance
end

return Mineable<|MERGE_RESOLUTION|>--- conflicted
+++ resolved
@@ -21,7 +21,6 @@
     instance.activeCyclesPerResource = values.activeCyclesPerResource -- optional; typically set by startMining
     -- Optional flag if systems prefer to mark on the component
     instance.isBeingMined = false
-<<<<<<< HEAD
     instance._wasBeingMined = false
     -- Mining hotspot state (transient, runtime-managed)
     instance.hotspots = {}
@@ -34,7 +33,6 @@
     instance.hotspotWarmup = values.hotspotWarmup or 0.35
     instance.hotspotBurstInterval = values.hotspotBurstInterval or 0.75
     instance.hotspotDamage = values.hotspotDamage or 8
-=======
     
     -- Hotspot system for enhanced mining
     instance.hotspots = Hotspots.new({
@@ -45,8 +43,7 @@
         hotspotSpawnChance = values.hotspotSpawnChance or 0.3,
         hotspotSpawnInterval = values.hotspotSpawnInterval or 2.0
     })
-    
->>>>>>> b146706a
+
     return instance
 end
 
