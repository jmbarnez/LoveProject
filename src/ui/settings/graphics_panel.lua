--- conflicted
+++ resolved
@@ -15,10 +15,8 @@
 
 local vsyncDropdown
 local fpsLimitDropdown
-<<<<<<< HEAD
 local displayModeDropdown
 local resolutionDropdown
-=======
 local resolutionDropdown
 
 local resolutionOptions = {}
@@ -43,7 +41,6 @@
     { width = 1024, height = 768 },
     { width = 800, height = 600 },
 }
->>>>>>> 6f99e38e
 
 local accentGalleryOpen = false
 
@@ -693,7 +690,6 @@
     yOffset = yOffset + itemHeight
 
     Theme.setColor(Theme.colors.text)
-<<<<<<< HEAD
     love.graphics.print("Display Mode:", labelX, yOffset)
     displayModeDropdown:setPosition(valueX, yOffset - 2 - layout.scrollY)
     yOffset = yOffset + itemHeight
@@ -704,10 +700,7 @@
     yOffset = yOffset + itemHeight
 
     Theme.setColor(Theme.colors.text)
-    love.graphics.print("Show FPS:", labelX, yOffset)
-=======
     love.graphics.print((Strings.getUI("show_fps") or "Show FPS:"), labelX, yOffset)
->>>>>>> 6f99e38e
     local showFpsToggleX = valueX
     local showFpsToggleY = yOffset - 4
     local showFpsToggleW = 60
@@ -760,17 +753,14 @@
     end
     if fpsLimitDropdown then
         fpsLimitDropdown:drawButtonOnly(mx, my)
-<<<<<<< HEAD
         displayModeDropdown:drawButtonOnly(mx, my)
         resolutionDropdown:drawButtonOnly(mx, my)
-=======
     end
 
     if resolutionDropdown then
         resolutionDropdown:drawOptionsOnly(mx, my)
     end
     if vsyncDropdown then
->>>>>>> 6f99e38e
         vsyncDropdown:drawOptionsOnly(mx, my)
     end
     if fpsLimitDropdown then
