--- conflicted
+++ resolved
@@ -1,5 +1,4 @@
 local Window = require("src.ui.common.window")
-<<<<<<< HEAD
 local Util = require("src.core.util")
 
 local Ship = {}
@@ -11,7 +10,7 @@
     return false
   end
   return px >= rect.x and px < rect.x + rect.w and py >= rect.y and py < rect.y + rect.h
-=======
+  
 local UIUtils = require("src.ui.common.utils")
 
 local Ship = {}
@@ -24,7 +23,6 @@
         return maxValue
     end
     return value
->>>>>>> 86b52071
 end
 
 -- Debug function to check loaded turrets
