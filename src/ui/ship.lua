local Window = require("src.ui.common.window")
<<<<<<< HEAD
local UIUtils = require("src.ui.common.utils")
=======
local Util = require("src.core.util")
>>>>>>> c50acd0b

local Ship = {}

-- Helper function to check if point is inside rectangle
local function pointInRect(px, py, rect)
  -- Handle nil values gracefully
  if px == nil or py == nil or rect == nil or rect.x == nil or rect.y == nil or rect.w == nil or rect.h == nil then
    return false
  end
  return px >= rect.x and px < rect.x + rect.w and py >= rect.y and py < rect.y + rect.h
  
local UIUtils = require("src.ui.common.utils")

local Ship = {}

local function clamp(value, minValue, maxValue)
    if value < minValue then
        return minValue
    end
    if value > maxValue then
        return maxValue
    end
    return value
end

-- Debug function to check loaded turrets
function Ship.debugTurrets()
  -- No-op in production; left for potential future debugging hooks
end

local Theme = require("src.core.theme")
local Content = require("src.content.content")
local Turret = require("src.systems.turret.core")
local InventoryUI = require("src.ui.inventory")
local Viewport = require("src.core.viewport")
local IconSystem = require("src.core.icon_system")
local Tooltip = require("src.ui.tooltip")
local Log = require("src.core.log")
local Dropdown = require("src.ui.common.dropdown")
local PlayerRef = require("src.core.player_ref")
local HotbarSystem = require("src.systems.hotbar")
local Notifications = require("src.ui.notifications")
local HotbarUI = require("src.ui.hud.hotbar")

local function resolveModuleDisplayName(entry)
    if not entry then return nil end
    local module = entry.module
    if module then
        return module.proceduralName or module.name or entry.id
    end
    return entry.id
end

local function resolveSlotType(slotData)
    if not slotData then return nil end
    return slotData.baseType or slotData.type
end

local function resolveSlotHeaderLabel(slotType)
    if slotType == "turret" then
        return "Turret Slots"
    elseif slotType == "shield" then
        return "Shield Slots"
    elseif slotType == "utility" then
        return "Utility Slots"
    end
    return "Module Slots"
end

local function buildHotbarPreview(player, gridOverride)
    local slots = HotbarSystem.slots or {}
    local totalSlots = #slots
    local preview = {}
    local grid = gridOverride or (player.components and player.components.equipment and player.components.equipment.grid) or {}

    -- Seed with current hotbar content for context
    for i = 1, totalSlots do
        local slot = slots[i]
        if slot and slot.item then
            local label = slot.item
            local idx = tostring(slot.item):match("^turret_slot_(%d+)$")
            if idx then
                idx = tonumber(idx)
                if grid[idx] then
                    label = resolveModuleDisplayName(grid[idx]) or label
                end
            end
            preview[i] = {
                item = slot.item,
                label = label,
                origin = "actual",
                gridIndex = idx
            }
        end
    end

    local forced = {}
    local autos = {}

    for _, gridData in ipairs(grid) do
        if gridData.type == "turret" and gridData.module then
            local entry = {
                key = "turret_slot_" .. tostring(gridData.slot),
                label = resolveModuleDisplayName(gridData) or ("Turret " .. tostring(gridData.slot)),
                origin = "auto",
                gridIndex = gridData.slot
            }
            local preferred = tonumber(gridData.hotbarSlot)
            if preferred and preferred >= 1 and preferred <= totalSlots then
                forced[preferred] = forced[preferred] or {
                    key = entry.key,
                    label = entry.label,
                    origin = "preferred",
                    gridIndex = entry.gridIndex
                }
            else
                table.insert(autos, entry)
            end
        end
    end

    for slotIndex, entry in pairs(forced) do
        if slotIndex >= 1 and slotIndex <= totalSlots then
            preview[slotIndex] = {
                item = entry.key,
                label = entry.label,
                origin = entry.origin,
                gridIndex = entry.gridIndex
            }
        end
    end

    local function placeEntry(entry)
        -- First try to match existing slot already holding this key
        for i = 1, totalSlots do
            if preview[i] and preview[i].item == entry.key then
                preview[i] = {
                    item = entry.key,
                    label = entry.label,
                    origin = entry.origin or "auto",
                    gridIndex = entry.gridIndex
                }
                return
            end
        end
        -- Then look for empty slot
        for i = 1, totalSlots do
            if not preview[i] or not preview[i].item then
                preview[i] = {
                    item = entry.key,
                    label = entry.label,
                    origin = entry.origin or "auto",
                    gridIndex = entry.gridIndex
                }
                return
            end
        end
    end

    for _, entry in ipairs(autos) do
        placeEntry(entry)
    end

    return preview
end

function Ship:new()
    local o = {}
    setmetatable(o, self)
    self.__index = self
    o.slotRects = {}
    o.slotDropdowns = {} -- To hold dropdown instances
    o.hotbarButtons = {}
    o.window = Window.new({
        title = "Ship Fitting",
        width = 1280,
        height = 800,
        resizable = true,
        useLoadPanelTheme = true,
        draggable = true,
        closable = true,
        drawContent = function(window, x, y, w, h) o:draw(nil, x, y, w, h) end,
        onShow = function()
            Ship.visible = true
        end,
        onClose = function()
            Ship.visible = false
        end
    })
    o.statsScroll = 0
    o.slotScroll = 0
    o.statsViewRect = nil
    o.slotViewRect = nil
    o.activeContentBounds = nil
    Ship.window = o.window
    Ship._instance = Ship._instance or o
    return o
end

-- Drag state for drag-and-drop equipping
Ship.drag = nil -- { from = 'inventory'|'slot', id = string, slot = number }
Ship.removeButtons = {}
Ship.visible = false
Ship._instance = nil

function Ship.ensure()
  if not Ship._instance then
    Ship._instance = Ship:new()
  end
  return Ship._instance
end

function Ship.show()
  Log.info("Ship.show called")
  local instance = Ship.ensure()
  instance.statsScroll = 0
  instance.slotScroll = 0
  Ship.visible = true
  if instance.window then
    if not instance.window.visible then
      do
        local Viewport = require("src.core.viewport")
        local sw, sh = Viewport.getDimensions()
        instance.window.x = math.floor((sw - instance.window.width) * 0.5)
        instance.window.y = math.floor((sh - instance.window.height) * 0.5)
      end
    end
    instance.window:show()
  end
  local player = PlayerRef.get()
  if player then
    instance:updateDropdowns(player)
  end
  return true
end

function Ship.hide()
  Log.info("Ship.hide called")
  if not Ship._instance then
    Ship.visible = false
    return false
  end
  if Ship._instance.window then
    Ship._instance.window:hide()
  end
  Ship.visible = false
  Ship._instance.activeContentBounds = nil
  return false
end

function Ship.toggle()
  if Ship.visible then
    return Ship.hide()
  else
    return Ship.show()
  end
end

function Ship:getWindow()
    local instance = Ship.ensure()
    return instance.window
end

function Ship:getInstance()
    return Ship.ensure()
end

function Ship:updateDropdowns(player)
    player = player or PlayerRef.get()
    if not player then return end
    local equipment = player.components and player.components.equipment
    if not equipment or not equipment.grid then return end

    self.slotDropdowns = self.slotDropdowns or {}
    self.removeButtons = self.removeButtons or {}
    self.hotbarButtons = self.hotbarButtons or {}

    for i, slotData in ipairs(equipment.grid) do
        local slotIndex = i
        local options = {}
        local actions = {} -- maps option index -> { kind = 'keep'|'unequip'|'equip', id=?, turretData=? }

        -- Determine currently fitted module name
        local fittedName = nil
        if slotData and slotData.module then
            if slotData.type == "turret" then
                local baseId = (slotData.module and (slotData.module.baseId or slotData.module.id)) or slotData.id
                local tdef = baseId and Content.getTurret(baseId) or nil
                fittedName = (tdef and tdef.name) or (slotData.module and slotData.module.proceduralName) or (slotData.module and slotData.module.name) or baseId or "Fitted"
            else
                local mod = slotData.module
                local idef = (slotData.id and Content.getItem(slotData.id)) or nil
                fittedName = (mod and mod.name) or (idef and idef.name) or slotData.id or "Fitted"
            end
        end

        -- First option: show current module when one is fitted, otherwise allow unequip
        if fittedName then
            table.insert(options, fittedName)
            actions[#options] = { kind = 'keep' }
        else
            table.insert(options, 'None')
            actions[#options] = { kind = 'keep' }
        end

        -- Populate from player's cargo (inventory) only
        if player.components and player.components.cargo then
            player:iterCargo(function(slotKey, entry)
                local stackQty = entry.qty or 0
                if stackQty > 0 then
                    local itemDef = Content.getItem(entry.id)
                    local turretDef = Content.getTurret(entry.id)
                    local def = itemDef or turretDef
                    if def then
                        local allowed = false
                        local slotType = resolveSlotType(slotData)
                        if slotType == "turret" then
                            allowed = turretDef ~= nil
                        elseif slotType == "shield" then
                            if itemDef and itemDef.module and itemDef.module.type == "shield" then
                                allowed = true
                            elseif turretDef and turretDef.module and turretDef.module.type == "shield" then
                                allowed = true
                            end
                        else
                            -- For any slot (including those with different module types equipped),
                            -- show all items that have modules or are turrets
                            if itemDef and itemDef.module then
                                allowed = true
                            elseif turretDef and turretDef.module then
                                allowed = true
                            end
                        end

                        if allowed then
                            local label = def.name or tostring(entry.id)
                            if stackQty > 1 then
                                label = string.format('%s (x%d)', label, stackQty)
                            end
                            table.insert(options, label)
                            actions[#options] = { kind = 'equip', id = entry.id }
                        end
                    end
                end
            end)
        end

        local selectedIndex = 1 -- default to show current fitted state

        local function handleSelection(index)
            local action = actions[index]
            if not action then return end
            if action.kind == 'equip' then
                player:equipModule(slotIndex, action.id, action.turretData)
            elseif action.kind == 'unequip' then
                player:unequipModule(slotIndex)
            end
            if self.slotDropdowns[i] then
                self.slotDropdowns[i]:setSelectedIndex(index)
            end
            -- Update other dropdowns since cargo state may have changed
            -- Refresh dropdowns after mutating cargo/equipment state
            if InventoryUI and InventoryUI.refresh then
                InventoryUI.refresh()
            end
            -- Update button states after equipping/unequipping
            self:updateDropdowns(player)
        end

        if not self.slotDropdowns[i] then
            self.slotDropdowns[i] = Dropdown.new({
                options = options,
                selectedIndex = selectedIndex,
                width = 200,
                optionHeight = 24,
                onSelect = handleSelection
            })
        else
            self.slotDropdowns[i]:setOptions(options)
            -- Ensure onSelect uses current actions
            self.slotDropdowns[i].onSelect = handleSelection
            self.slotDropdowns[i]:setSelectedIndex(selectedIndex)
        end
        self.slotDropdowns[i]._actions = actions
        self.removeButtons[i] = self.removeButtons[i] or {hover = false}
        self.hotbarButtons[i] = self.hotbarButtons[i] or {}
        local hotbarValue = slotData and slotData.hotbarSlot or 0
        self.hotbarButtons[i].value = hotbarValue or 0
        local baseSlotType = resolveSlotType(slotData)
        self.hotbarButtons[i].enabled = baseSlotType == "turret" and slotData and slotData.module
        self.hotbarButtons[i].rect = nil
    end
end

function Ship:draw(player, x, y, w, h)
    player = player or PlayerRef.get()
    if not player then
        self.activeContentBounds = nil
        return
    end

    if not x or not y or not w or not h then
        self.activeContentBounds = nil
        return
    end

    self.activeContentBounds = {
        x = x,
        y = y,
        w = w,
        h = h
    }

    local pad = (Theme.ui and Theme.ui.contentPadding) or 16
    local cx, cy = x + pad, y + pad
    local headerHeight = 60

    Theme.drawGradientGlowRect(cx, cy, w - pad * 2, headerHeight, 6,
        Theme.colors.bg2, Theme.colors.bg1, Theme.colors.accent, Theme.effects.glowWeak)

    local iconSize = 48
    local iconX, iconY = cx + 8, cy + 6

    Theme.setColor(Theme.colors.accent)
    love.graphics.circle("line", iconX + iconSize / 2, iconY + iconSize / 2, iconSize / 2 - 2)
    Theme.setColor(Theme.colors.textSecondary)
    love.graphics.printf("SHIP", iconX, iconY + iconSize / 2 - 6, iconSize, "center")

    local infoX = iconX + iconSize + 12
    Theme.setColor(Theme.colors.textHighlight)
    love.graphics.setFont(Theme.fonts and Theme.fonts.medium or love.graphics.getFont())
    local shipName = player.name or (player.ship and player.ship.name) or "Unknown Ship"
    love.graphics.print(shipName, infoX, iconY + 2)

    Theme.setColor(Theme.colors.text)
    local smallFont = Theme.fonts and Theme.fonts.small or love.graphics.getFont()
    love.graphics.setFont(smallFont)
    local shipClass = player.class or (player.ship and player.ship.class) or "Unknown Class"
    love.graphics.print("Class: " .. shipClass, infoX, iconY + 22)

    local statusColor = player.docked and Theme.colors.success or Theme.colors.warning
    local statusText = player.docked and "DOCKED - Fitting Available" or "UNDOCKED - Fitting Locked"
    Theme.setColor(statusColor)
    love.graphics.print(statusText, infoX, iconY + 36)

    cy = cy + headerHeight + 20

    local gridSlots = (player.components and player.components.equipment and player.components.equipment.grid) or {}
    local availableWidth = w - pad * 2
    local statsWidth = math.min(320, math.floor(availableWidth * 0.4))
    local spacing = 24
    local gridWidth = availableWidth - statsWidth - spacing
    if gridWidth < 480 then
        gridWidth = 480
        statsWidth = availableWidth - gridWidth - spacing
    end

    local gridHeight = h - headerHeight - 40

    Theme.drawGradientGlowRect(cx, cy, w - pad * 2, gridHeight, 6,
        Theme.colors.bg1, Theme.colors.bg0, Theme.colors.border, Theme.effects.glowWeak)

    local statsX = cx + 8
    local statsY = cy + 12
    local statsInnerWidth = statsWidth - 16
    local statsViewHeight = gridHeight - 24

    Theme.setColor(Theme.colors.bg2)
    love.graphics.rectangle("fill", statsX, statsY, statsInnerWidth, statsViewHeight, 4, 4)

    local hComp = player.components and player.components.health or {}
    local statsList = {}
    if hComp.maxHP and hComp.maxHP > 0 then
        table.insert(statsList, { label = "Hull HP", value = hComp.maxHP, color = Theme.colors.statusHull })
    end
    if hComp.maxShield and hComp.maxShield > 0 then
        table.insert(statsList, { label = "Shield HP", value = hComp.maxShield, color = Theme.colors.statusShield })
    end
    if hComp.maxEnergy and hComp.maxEnergy > 0 then
        table.insert(statsList, { label = "Capacitor", value = hComp.maxEnergy, color = Theme.colors.statusCapacitor })
    end

    local lineHeight = 22
    local statsContentHeight = 26 + (#statsList * lineHeight) + 16
    local statsClipX, statsClipY, statsClipW, statsClipH = statsX, statsY, statsInnerWidth, statsViewHeight
    local statsViewInnerHeight = math.max(0, statsClipH - 24)
    local statsMinScroll = math.min(0, statsViewInnerHeight - statsContentHeight)
    self.statsScroll = Util.clamp(self.statsScroll or 0, statsMinScroll, 0)
    local statsScroll = self.statsScroll

    love.graphics.setScissor(statsClipX, statsClipY, statsClipW, statsClipH)
    love.graphics.push()
    love.graphics.translate(0, statsScroll)

    local contentX = statsX + 12
    local contentY = statsY + 12

    Theme.setColor(Theme.colors.textHighlight)
    love.graphics.setFont(Theme.fonts and Theme.fonts.medium or love.graphics.getFont())
    love.graphics.print("Ship Stats", contentX, contentY)

    contentY = contentY + 26
    love.graphics.setFont(Theme.fonts and Theme.fonts.small or love.graphics.getFont())

    for _, statData in ipairs(statsList) do
        Theme.setColor(Theme.colors.textSecondary)
        love.graphics.print(statData.label .. ":", contentX, contentY)
        Theme.setColor(statData.color or Theme.colors.text)
        local valueStr = statData.value
        if type(statData.value) == "number" and statData.value >= 1000 then
            valueStr = string.format("%.1fk", statData.value / 1000)
        end
        love.graphics.print(tostring(valueStr), contentX + 110, contentY)
        contentY = contentY + lineHeight
    end

    love.graphics.pop()
    love.graphics.setScissor()
    self.statsViewRect = {
        x = statsClipX,
        y = statsClipY,
        w = statsClipW,
        h = statsClipH,
        minScroll = statsMinScroll
    }

    local gridX = statsX + statsWidth + spacing
    local gridY = cy + 12

    local hotbarPreviewHeight = 80
    local hotbarPreviewWidth = gridWidth - 16
    Theme.setColor(Theme.colors.bg2)
    love.graphics.rectangle("fill", gridX, gridY, hotbarPreviewWidth, hotbarPreviewHeight, 4, 4)

    local slotSize = 40
    local slotGap = 14
    local slotsY = gridY + 32
    local slotsX = gridX + 12
    local hotbarPreview = buildHotbarPreview(player)
    for slotIndex = 1, #HotbarSystem.slots do
        local sx = slotsX + (slotIndex - 1) * (slotSize + slotGap)
        Theme.setColor(Theme.colors.bg1)
        love.graphics.rectangle("fill", sx, slotsY, slotSize, slotSize, 4, 4)
        Theme.setColor(Theme.colors.border)
        love.graphics.rectangle("line", sx, slotsY, slotSize, slotSize, 4, 4)

        local keyLabel = UIUtils.formatKeyLabel(HotbarSystem.getSlotKey and HotbarSystem.getSlotKey(slotIndex), "Unbound")
        Theme.setColor(Theme.colors.textSecondary)
        love.graphics.setFont(Theme.fonts and Theme.fonts.tiny or love.graphics.getFont())
        love.graphics.printf(keyLabel, sx, slotsY - 18, slotSize, "center")

        local previewEntry = hotbarPreview[slotIndex]
        if previewEntry and previewEntry.item then
            local entryLabel = previewEntry.label or previewEntry.item
            if previewEntry.origin == "preferred" then
                Theme.setColor(Theme.colors.textHighlight)
            elseif previewEntry.origin == "auto" then
                Theme.setColor(Theme.colors.text)
            else
                Theme.setColor(Theme.colors.textSecondary)
            end

            if previewEntry.gridIndex and player.components and player.components.equipment and player.components.equipment.grid[previewEntry.gridIndex] then
                local gridEntry = player.components.equipment.grid[previewEntry.gridIndex]
                Theme.setColor(Theme.colors.text)
                local iconSize = slotSize - 6
                HotbarUI.drawTurretIcon(gridEntry.module or resolveModuleDisplayName(gridEntry), sx + 3, slotsY + 3, iconSize)
            elseif entryLabel then
                love.graphics.printf(entryLabel, sx - 30, slotsY + slotSize * 0.5 - 6, slotSize + 60, "center")
            end
        end
    end

    local infoY = gridY + hotbarPreviewHeight + 8
    gridY = infoY + 20
    local gridPanelWidth = gridWidth - 16
    local slotPanelHeight = gridHeight - (gridY - (cy + 12)) - 24
    Theme.setColor(Theme.colors.bg2)
    love.graphics.rectangle("fill", gridX, gridY, gridPanelWidth, slotPanelHeight, 4, 4)

    Theme.setColor(Theme.colors.textHighlight)
    love.graphics.setFont(Theme.fonts and Theme.fonts.medium or love.graphics.getFont())
    love.graphics.print("Fitting Slots", gridX + 12, gridY + 12)

    love.graphics.setFont(Theme.fonts and Theme.fonts.small or love.graphics.getFont())
    local labelFont = Theme.fonts and Theme.fonts.small or love.graphics.getFont()
    local labelHeights = {}
    local slotClipX = gridX + 4
    local slotClipY = gridY + 40
    local slotClipW = gridPanelWidth - 8
    local slotClipH = math.max(40, slotPanelHeight - 40)
    local maxLabelWidthAvailable = math.max(1, slotClipW - 24)

    local slotBaseY = gridY + 44
    local slotCursor = slotBaseY
    local lastSlotType = nil
    local rowSpacing = 20
    for i, slotData in ipairs(gridSlots) do
        local slotType = resolveSlotType(slotData) or "module"
        if lastSlotType ~= slotType then
            slotCursor = slotCursor + 30
            lastSlotType = slotType
        end
        local dropdown = self.slotDropdowns[i]
        local optionHeight = (dropdown and dropdown.optionHeight) or 24
        local labelText = ((slotData and slotData.label) or ("Slot " .. i)) .. ":"
        local labelWidth = labelFont:getWidth(labelText)
        local lineCount = math.max(1, math.ceil(labelWidth / maxLabelWidthAvailable))
        local labelHeight = lineCount * labelFont:getHeight()
        labelHeights[i] = labelHeight
        local extraHotbarHeight = (slotType == "turret") and (optionHeight + 20) or 0
        slotCursor = slotCursor + labelHeight + optionHeight + extraHotbarHeight + rowSpacing
    end
    local slotContentHeight = slotCursor - slotBaseY + 16
    local slotViewInnerHeight = math.max(0, slotClipH - 16)
    local slotMinScroll = math.min(0, slotViewInnerHeight - slotContentHeight)
    self.slotScroll = Util.clamp(self.slotScroll or 0, slotMinScroll, 0)
    local slotScroll = self.slotScroll

    love.graphics.setScissor(slotClipX, slotClipY, slotClipW, slotClipH)
    local slotY = slotBaseY
    local currentSlotHeader = nil
    local mx, my = Viewport.getMousePosition()

    for i, slotData in ipairs(gridSlots) do
        local slotType = resolveSlotType(slotData) or "module"
        if currentSlotHeader ~= slotType then
            Theme.setColor(Theme.colors.textHighlight)
            love.graphics.setFont(Theme.fonts and Theme.fonts.medium or love.graphics.getFont())
            love.graphics.print(resolveSlotHeaderLabel(slotType), gridX + 12, slotY + slotScroll)
            slotY = slotY + 30
            currentSlotHeader = slotType
        end

        local dropdown = self.slotDropdowns[i]
        if dropdown then
            local drawY = slotY + slotScroll
            local labelHeight = labelHeights[i] or labelFont:getHeight()
            local extraHotbarHeight = (slotType == "turret") and (dropdown.optionHeight + 20) or 0
            local rowRectX = slotClipX + 2
            local rowRectY = drawY - 6
            local rowRectW = slotClipW - 4
            local rowRectH = math.max(36, labelHeight + dropdown.optionHeight + extraHotbarHeight + 16)

            local rowHover = mx and my and UIUtils.pointInRect(mx, my, { x = rowRectX, y = rowRectY, w = rowRectW, h = rowRectH })
            Theme.setColor(rowHover and Theme.withAlpha(Theme.colors.hover, 0.85) or Theme.withAlpha(Theme.colors.bg3, 0.55))
            love.graphics.rectangle("fill", rowRectX, rowRectY, rowRectW, rowRectH, 6, 6)

            Theme.setColor(Theme.withAlpha(Theme.colors.border, rowHover and 0.45 or 0.28))
            love.graphics.setLineWidth(1)
            love.graphics.rectangle("line", rowRectX + 0.5, rowRectY + 0.5, rowRectW - 1, rowRectH - 1, 6, 6)

            Theme.setColor(Theme.withAlpha(Theme.colors.accent, rowHover and 0.8 or 0.45))
            love.graphics.rectangle("fill", gridX + 8, rowRectY + 6, 2, rowRectH - 12, 2, 2)

            Theme.setColor(Theme.colors.textSecondary)
            love.graphics.setFont(labelFont)
            local labelText = ((slotData and slotData.label) or ("Slot " .. i)) .. ":"
            love.graphics.printf(labelText, gridX + 12, drawY, slotClipW - 24, "left")

            local availableWidth = slotClipW - 24
            local controlsY = drawY + labelHeight + 6

            dropdown:setPosition(gridX + 12, controlsY)
            dropdown.width = math.min(availableWidth, 340)
            dropdown:drawButtonOnly(mx, my)

            local hotbarButton = self.hotbarButtons[i]
            if slotType == "turret" then
                local hotbarY = controlsY + dropdown.optionHeight + 6
                local hotbarWidth = availableWidth - dropdown.optionHeight - 8
                if hotbarWidth < 72 then
                    hotbarWidth = math.max(56, hotbarWidth)
                end
                local hotbarRect = { x = gridX + 12, y = hotbarY, w = hotbarWidth, h = dropdown.optionHeight }
                local removeRect = { x = hotbarRect.x + hotbarRect.w + 8, y = hotbarRect.y, w = dropdown.optionHeight, h = dropdown.optionHeight }
                if removeRect.x + removeRect.w > gridX + 12 + availableWidth then
                    local overflow = (removeRect.x + removeRect.w) - (gridX + 12 + availableWidth)
                    hotbarRect.w = math.max(56, hotbarRect.w - overflow)
                    removeRect.x = hotbarRect.x + hotbarRect.w + 8
                end
                local hotbarHover = hotbarRect and mx and my and UIUtils.pointInRect(mx, my, hotbarRect)

                hotbarButton.rect = hotbarRect
                hotbarButton.hover = hotbarHover
                hotbarButton.enabled = slotData and slotData.module

                local hotbarLabel = "Auto Assign"
                local hbValue = hotbarButton.value or 0
                if slotData and slotData.module then
                    if hbValue > 0 then
                        local keyLabel = UIUtils.formatKeyLabel(
                            HotbarSystem.getSlotKey and HotbarSystem.getSlotKey(hbValue),
                            "Unbound"
                        )
                        if keyLabel == "Unbound" then
                            hotbarLabel = string.format("Slot %d", hbValue)
                        else
                            hotbarLabel = string.format("Slot %d (%s)", hbValue, keyLabel)
                        end
                    else
                        hotbarLabel = "Auto Assign"
                    end
                else
                    hotbarLabel = "No turret"
                end

                Theme.setColor(hotbarButton.enabled and (hotbarHover and Theme.colors.bg3 or Theme.colors.bg2) or Theme.colors.bg1)
                love.graphics.rectangle("fill", hotbarRect.x, hotbarRect.y, hotbarRect.w, hotbarRect.h, 4, 4)
                Theme.setColor(Theme.colors.border)
                love.graphics.rectangle("line", hotbarRect.x + 0.5, hotbarRect.y + 0.5, hotbarRect.w - 1, hotbarRect.h - 1, 4, 4)
                Theme.setColor(hotbarButton.enabled and Theme.colors.text or Theme.colors.textDisabled)
                local oldFont = love.graphics.getFont()
                if Theme.fonts and Theme.fonts.tiny then
                    love.graphics.setFont(Theme.fonts.tiny)
                elseif Theme.fonts and Theme.fonts.small then
                    love.graphics.setFont(Theme.fonts.small)
                end
                love.graphics.printf(hotbarLabel, hotbarRect.x + 6, hotbarRect.y + (hotbarRect.h - love.graphics.getFont():getHeight()) * 0.5, hotbarRect.w - 12, "center")
                if oldFont then love.graphics.setFont(oldFont) end

                if slotData and slotData.module then
                    local removeHover = removeRect and mx and my and UIUtils.pointInRect(mx, my, removeRect)

                    self.removeButtons[i].rect = removeRect
                    self.removeButtons[i].hover = removeHover
                    hotbarButton.removeRect = removeRect
                    hotbarButton.removeHover = removeHover

                    Theme.setColor(removeHover and Theme.colors.danger or Theme.colors.bg1)
                    love.graphics.rectangle("fill", removeRect.x, removeRect.y, removeRect.w, removeRect.h, 4, 4)
                    Theme.setColor(Theme.colors.border)
                    love.graphics.rectangle("line", removeRect.x + 0.5, removeRect.y + 0.5, removeRect.w - 1, removeRect.h - 1, 4, 4)
                    Theme.setColor(Theme.colors.text)
                    love.graphics.printf("x", removeRect.x, removeRect.y + (removeRect.h - love.graphics.getFont():getHeight()) * 0.5, removeRect.w, "center")
                else
                    hotbarButton.removeRect = nil
                    hotbarButton.removeHover = nil
                    self.removeButtons[i].rect = nil
                    self.removeButtons[i].hover = false
                end
            else
                hotbarButton.enabled = false
                hotbarButton.rect = nil
                hotbarButton.removeRect = nil
                hotbarButton.removeHover = nil
                self.removeButtons[i].rect = nil
                self.removeButtons[i].hover = false

                Theme.setColor(Theme.colors.textTertiary)
                love.graphics.setFont(labelFont)
                love.graphics.printf("Passive Module", gridX + 12, controlsY + dropdown.optionHeight + 4, slotClipW - 24, "left")
            end

            slotY = slotY + labelHeight + dropdown.optionHeight + extraHotbarHeight + rowSpacing
        end
    end

    love.graphics.setScissor()
    self.slotViewRect = {
        x = slotClipX,
        y = slotClipY,
        w = slotClipW,
        h = slotClipH,
        minScroll = slotMinScroll
    }
end


function Ship:drawDropdownOptions()
    local mx, my = Viewport.getMousePosition()
    for i, dropdown in ipairs(self.slotDropdowns) do
        if dropdown.open then
            dropdown:drawOptionsOnly(mx, my)
        end
    end
end

function Ship:mousepressed(x, y, button, player)
    local instance = Ship.ensure()
    if not Ship.visible or not instance.window or not instance.window.visible then
        -- Even when the standalone window is hidden, the ship UI can be embedded
        -- inside other interfaces (like the station services screen). In those
        -- cases we still want to process interaction events, so we don't early
        -- out here. Instead, fall through and rely on stored bounds.
        if not instance.activeContentBounds then
            return false
        end
    end

    player = player or PlayerRef.get()
    if not x or not y or not button then
        return false
    end

    local content = nil
    if instance.window and instance.window.visible then
        content = instance.window:getContentBounds()
    end
    if not content then
        content = instance.activeContentBounds
    end

    local insideContent = content and x and y and UIUtils.pointInRect(x, y, content)

    -- Prioritize dropdown interaction when inside content area
    if insideContent and instance.slotDropdowns then
        for _, dropdown in ipairs(instance.slotDropdowns) do
            if dropdown:mousepressed(x, y, button) then
                -- Prevent window drag if dropdown consumed click
                if instance.window and instance.window.dragging then
                    instance.window.dragging = false
                end
                return true, false
            end
        end
    end

    local handled = false
    if instance.window and instance.window.visible then
        handled = instance.window:mousepressed(x, y, button)
        if handled then
            return true, false
        end
    end

    if not insideContent or not player or type(player) ~= "table" then
        return false
    end

    if button == 1 and instance.hotbarButtons then
        for index, hbButton in ipairs(instance.hotbarButtons) do
            local rect = hbButton and hbButton.rect
            if hbButton and hbButton.enabled and rect and x and y and UIUtils.pointInRect(x, y, rect) then
                local playerModule = player.components and player.components.equipment and player.components.equipment.grid and player.components.equipment.grid[index]
                if playerModule and playerModule.module then -- Handle any module type
                    -- Cycle to next available hotbar slot, skipping occupied ones
                    local currentValue = hbButton.value or 0
                    local totalSlots = #HotbarSystem.slots

                    local attempts = 0
                    local foundSlot = false
                    local newValue = currentValue

                    while attempts < totalSlots + 1 and not foundSlot do
                        newValue = newValue + 1
                        if newValue > totalSlots then
                            newValue = 0
                        end

                        -- Check if this slot is available (not occupied by another module)
                        local slotOccupied = false
                        if newValue > 0 and player.components and player.components.equipment and player.components.equipment.grid then
                            for j, gridData in ipairs(player.components.equipment.grid) do
                                if gridData.hotbarSlot == newValue and j ~= index and gridData.module then
                                    slotOccupied = true
                                    break
                                end
                            end
                        end

                        if newValue == 0 or not slotOccupied then
                            foundSlot = true
                        end

                        attempts = attempts + 1
                    end

                    if foundSlot then
                        hbButton.value = newValue

                        if hbButton.value == 0 then
                            playerModule.hotbarSlot = nil
                        else
                            playerModule.hotbarSlot = hbButton.value
                        end

                        local keyName = nil
                        if hbButton.value == 0 then
                            keyName = "Auto"
                        else
                            keyName = HotbarSystem.getSlotKey and HotbarSystem.getSlotKey(hbButton.value) or ("hotbar_" .. tostring(hbButton.value))
                        end

                        if Notifications and Notifications.add then
                            Notifications.add(string.format("Slot %d bound to %s", index, keyName), "info")
                        end

                        local Hotbar = HotbarSystem
                        if Hotbar and Hotbar.populateFromPlayer then
                            Hotbar.populateFromPlayer(player, nil, index)
                        end

                        if InventoryUI and InventoryUI.refresh then
                            InventoryUI.refresh()
                        end
                        local instance = Ship.ensure()
                        if instance and instance.updateDropdowns then
                            instance:updateDropdowns(player)
                        end
                    end
                    return true, false
                end
            end
        end
    end

    if button == 1 and instance.removeButtons then
        for index, removeButton in ipairs(instance.removeButtons) do
            local rect = removeButton and removeButton.rect
            if rect and x and y and UIUtils.pointInRect(x, y, rect) then
                local unequipped = player.unequipModule and player:unequipModule(index)
                if unequipped then
                    instance:updateDropdowns(player)
                    if InventoryUI and InventoryUI.refresh then
                        InventoryUI.refresh()
                    end

                    -- Update hotbar after unequipping
                    local Hotbar = HotbarSystem
                    if Hotbar and Hotbar.populateFromPlayer then
                        Hotbar.populateFromPlayer(player, nil, index)
                    end
                end
                return true, false
            end
        end
    end

    return false
end

function Ship:mousereleased(x, y, button, player)
    local instance = Ship.ensure()
    if (not Ship.visible or not (instance.window and instance.window.visible)) and not instance.activeContentBounds then
        return false, false
    end

    player = player or PlayerRef.get()
    if not x or not y or not button then
        return false, false
    end

    if instance.window and instance.window.visible then
        local handled = instance.window:mousereleased(x, y, button)
        if handled then
            return true, false
        end
    end

    if instance.slotDropdowns then
        for _, dropdown in ipairs(instance.slotDropdowns) do
            if dropdown.mousereleased then
                local dropdownHandled = dropdown:mousereleased(x, y, button)
                if dropdownHandled then
                    return true, false
                end
            end
        end
    end

    return false, false
end

function Ship:mousemoved(x, y, dx, dy, player)
    local instance = Ship.ensure()
    if (not Ship.visible or not (instance.window and instance.window.visible)) and not instance.activeContentBounds then
        return false
    end

    player = player or PlayerRef.get()
    if not x or not y or dx == nil or dy == nil then
        return false
    end

    local handled = false
    if instance.window and instance.window.visible then
        handled = instance.window:mousemoved(x, y, dx, dy)
    end

    if instance.slotDropdowns then
        for _, dropdown in ipairs(instance.slotDropdowns) do
            dropdown:mousemoved(x, y)
        end
    end

    return handled
end

function Ship:wheelmoved(x, y, dx, dy)
    local instance = Ship.ensure()
    if (not Ship.visible or not (instance.window and instance.window.visible)) and not instance.activeContentBounds then
        return false
    end

    -- Handle case where parameters might be nil
    if dy == nil or dy == 0 then
        return false
    end

    local handled = false
    local scrollDelta = dy * 28

    if instance.statsViewRect and x and y and UIUtils.pointInRect(x, y, instance.statsViewRect) then
        local minScroll = instance.statsViewRect.minScroll or 0
        instance.statsScroll = Util.clamp((instance.statsScroll or 0) + scrollDelta, minScroll, 0)
        handled = true
    end

    if instance.slotViewRect and x and y and UIUtils.pointInRect(x, y, instance.slotViewRect) then
        local minScroll = instance.slotViewRect.minScroll or 0
        instance.slotScroll = Util.clamp((instance.slotScroll or 0) + scrollDelta, minScroll, 0)
        handled = true
    end

    return handled
end


function Ship.keypressed(key)
  if key == "f9" then
    Ship.debugTurrets()
    return true
  end
  return false
end

function Ship:update(dt)
  -- Placeholder for future update logic
end

return Ship<|MERGE_RESOLUTION|>--- conflicted
+++ resolved
@@ -1,9 +1,6 @@
 local Window = require("src.ui.common.window")
-<<<<<<< HEAD
 local UIUtils = require("src.ui.common.utils")
-=======
 local Util = require("src.core.util")
->>>>>>> c50acd0b
 
 local Ship = {}
 
