local Theme = require("src.core.theme")
local Viewport = require("src.core.viewport")
local UIUtils = require("src.ui.common.utils")
local Events = require("src.core.events")

local SkillXpPopup = {
    visible = false,
    alpha = 0,
    timer = 0,
    holdDuration = 2.75,
    fadeDuration = 1.0,
    scale = 0,
    slideY = 0,
    state = {
        skillName = "",
        level = 1,
        maxLevel = 1,
        progress = 0,
        xpInLevel = 0,
        xpToNext = 0,
        xpGained = 0,
        leveledUp = false
    }
}

local subscribed = false

local function clamp01(value)
    if value < 0 then return 0 end
    if value > 1 then return 1 end
    return value
end

local function subscribe()
    if subscribed then
        return
    end

    if Events and Events.on and Events.GAME_EVENTS and Events.GAME_EVENTS.SKILL_XP_GAINED then
        Events.on(Events.GAME_EVENTS.SKILL_XP_GAINED, function(payload)
            SkillXpPopup.onXpGain(payload)
        end)
        subscribed = true
    end
end

function SkillXpPopup.resubscribe()
    subscribed = false
    subscribe()
end

function SkillXpPopup.onXpGain(payload)
    if not payload then return end

    SkillXpPopup.state.skillName = payload.skillName or payload.skillId or "Unknown Skill"
    SkillXpPopup.state.level = payload.level or 1
    SkillXpPopup.state.maxLevel = payload.maxLevel or SkillXpPopup.state.level
    SkillXpPopup.state.progress = clamp01(payload.progress or 0)
    SkillXpPopup.state.xpInLevel = payload.xpInLevel or 0
    SkillXpPopup.state.xpToNext = payload.xpToNext or 0
    SkillXpPopup.state.xpGained = payload.xpGained or 0
    SkillXpPopup.state.leveledUp = payload.leveledUp or false

    SkillXpPopup.visible = true
    SkillXpPopup.alpha = 1
    SkillXpPopup.scale = 0
    SkillXpPopup.slideY = -20
    SkillXpPopup.timer = 0
end

function SkillXpPopup.update(dt)
    if SkillXpPopup.visible then
        SkillXpPopup.timer = SkillXpPopup.timer + dt

        -- Animation phases
        local totalDuration = SkillXpPopup.holdDuration + SkillXpPopup.fadeDuration
        local animTime = SkillXpPopup.timer

        -- Scale and slide in animation (first 0.3 seconds)
        if animTime <= 0.3 then
            local t = animTime / 0.3
            SkillXpPopup.scale = 1 - math.pow(1 - t, 3) -- Ease out cubic
            SkillXpPopup.slideY = -20 * (1 - t) -- Slide from above
        else
            SkillXpPopup.scale = 1
            SkillXpPopup.slideY = 0
        end

        -- Hold phase
        if animTime <= SkillXpPopup.holdDuration then
            SkillXpPopup.alpha = 1
        else
            -- Fade out phase
            local fadeTime = animTime - SkillXpPopup.holdDuration
            if SkillXpPopup.fadeDuration > 0 then
                SkillXpPopup.alpha = math.max(0, 1 - (fadeTime / SkillXpPopup.fadeDuration))
            else
                SkillXpPopup.alpha = 0
            end

            if SkillXpPopup.alpha <= 0 then
                SkillXpPopup.visible = false
                SkillXpPopup.alpha = 0
                SkillXpPopup.scale = 0
                SkillXpPopup.slideY = 0
            end
        end
    end
end

local function formatXp(value)
    if math.abs(value - math.floor(value + 0.5)) < 0.05 then
        return tostring(math.floor(value + 0.5))
    end
    return string.format("%.1f", value)
end

local function drawProgressBar(x, y, w, h, progress, alpha)
    local bgColor = Theme.withAlpha(Theme.colors.bg0, 0.65 * alpha)
    Theme.setColor(bgColor)
    love.graphics.rectangle("fill", x, y, w, h, 4, 4)

    if progress > 0 then
        local fillW = math.floor(w * progress)
        Theme.setColor(Theme.withAlpha(Theme.semantic.modernStatusXP, alpha))
        love.graphics.rectangle("fill", x, y, fillW, h, 4, 4)
    end

    Theme.setColor(Theme.withAlpha(Theme.colors.borderBright, alpha))
    love.graphics.setLineWidth(1)
    love.graphics.rectangle("line", x, y, w, h, 4, 4)
end

function SkillXpPopup.draw()
    if not SkillXpPopup.visible or SkillXpPopup.alpha <= 0 then
        return
    end

    local sw, sh = Viewport.getDimensions()
<<<<<<< HEAD
    local width = math.min(320, sw - 32)
    local height = 72
    local margin = 16
    local x = sw - width - margin
    local y = 36
=======
    local width = math.min(360, sw - 40)
    local height = 94
    local x = (sw - width) * 0.5 -- Center horizontally
    local y = 60 + SkillXpPopup.slideY -- Top middle with slide animation
>>>>>>> ce866c91

    local alpha = SkillXpPopup.alpha
    local scale = SkillXpPopup.scale

    -- Apply scaling and positioning
    love.graphics.push()
    love.graphics.translate(x + width * 0.5, y + height * 0.5)
    love.graphics.scale(scale, scale)
    love.graphics.translate(-width * 0.5, -height * 0.5)

    local bgTop = Theme.withAlpha(Theme.colors.bg2, 0.9 * alpha)
    local bgBottom = Theme.withAlpha(Theme.colors.bg1, 0.9 * alpha)
    local glow = Theme.withAlpha(Theme.colors.accent, 0.4 * alpha)

    Theme.drawGradientGlowRect(0, 0, width, height, 4, bgTop, bgBottom, glow, Theme.effects.glowWeak * alpha)
    Theme.drawEVEBorder(0, 0, width, height, 4, Theme.withAlpha(Theme.colors.borderBright, alpha), 2)

    local oldFont = love.graphics.getFont()
    if Theme.fonts and Theme.fonts.medium then
        love.graphics.setFont(Theme.fonts.medium)
    end

    local title = SkillXpPopup.state.skillName .. " — Lvl " .. SkillXpPopup.state.level
    local titleColor = SkillXpPopup.state.leveledUp and Theme.colors.success or Theme.colors.text
    Theme.setColor(Theme.withAlpha(titleColor, alpha))
    love.graphics.print(title, 16, 12)

    local xpGainText = string.format("+%s XP", formatXp(SkillXpPopup.state.xpGained))
    if Theme.fonts and Theme.fonts.small then
        love.graphics.setFont(Theme.fonts.small)
    end

    local xpGainMetrics = UIUtils.getCachedTextMetrics(xpGainText, love.graphics.getFont())
    Theme.setColor(Theme.withAlpha(Theme.colors.accent, alpha))
    love.graphics.print(xpGainText, width - xpGainMetrics.width - 16, 14)

<<<<<<< HEAD
    local barX = x + 14
    local barY = y + height - 28
    local barW = width - 28
    local barH = 12
=======
    local barX = 16
    local barY = height - 36
    local barW = width - 32
    local barH = 14
>>>>>>> ce866c91

    drawProgressBar(barX, barY, barW, barH, SkillXpPopup.state.progress, alpha)

    local infoText
    if SkillXpPopup.state.maxLevel and SkillXpPopup.state.level >= SkillXpPopup.state.maxLevel and SkillXpPopup.state.xpToNext <= 0 then
        infoText = "Max level reached"
    elseif SkillXpPopup.state.xpToNext > 0 then
        local xpInLevel = formatXp(SkillXpPopup.state.xpInLevel)
        local xpToNext = formatXp(SkillXpPopup.state.xpToNext)
        local percent = string.format("%.1f%%", SkillXpPopup.state.progress * 100)
        infoText = string.format("%s / %s XP (%s)", xpInLevel, xpToNext, percent)
    else
        infoText = string.format("Total XP: %s", formatXp(SkillXpPopup.state.xpInLevel))
    end

    Theme.setColor(Theme.withAlpha(Theme.colors.textSecondary or Theme.colors.text, alpha))
    love.graphics.print(infoText, barX, barY + barH + 4)

    if oldFont then
        love.graphics.setFont(oldFont)
    end

    love.graphics.pop()
end

subscribe()

return SkillXpPopup<|MERGE_RESOLUTION|>--- conflicted
+++ resolved
@@ -137,18 +137,12 @@
     end
 
     local sw, sh = Viewport.getDimensions()
-<<<<<<< HEAD
+
     local width = math.min(320, sw - 32)
     local height = 72
     local margin = 16
     local x = sw - width - margin
     local y = 36
-=======
-    local width = math.min(360, sw - 40)
-    local height = 94
-    local x = (sw - width) * 0.5 -- Center horizontally
-    local y = 60 + SkillXpPopup.slideY -- Top middle with slide animation
->>>>>>> ce866c91
 
     local alpha = SkillXpPopup.alpha
     local scale = SkillXpPopup.scale
@@ -185,17 +179,10 @@
     Theme.setColor(Theme.withAlpha(Theme.colors.accent, alpha))
     love.graphics.print(xpGainText, width - xpGainMetrics.width - 16, 14)
 
-<<<<<<< HEAD
     local barX = x + 14
     local barY = y + height - 28
     local barW = width - 28
     local barH = 12
-=======
-    local barX = 16
-    local barY = height - 36
-    local barW = width - 32
-    local barH = 14
->>>>>>> ce866c91
 
     drawProgressBar(barX, barY, barW, barH, SkillXpPopup.state.progress, alpha)
 
