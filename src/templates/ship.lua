local Util = require("src.core.util")
local Content = require("src.content.content")
local Log = require("src.core.log")
local Position = require("src.components.position")
local Collidable = require("src.components.collidable")
local Velocity = require("src.components.velocity")
local Health = require("src.components.health")
local Equipment = require("src.components.equipment")
local Renderable = require("src.components.renderable")
local PhysicsComponent = require("src.components.physics")
local Collidable = require("src.components.collidable")
local Health = require("src.components.health")
local Equipment = require("src.components.equipment")
local Velocity = require("src.components.velocity")
local Lootable = require("src.components.lootable")
local PlayerComponent = require("src.components.player")
local Position = require("src.components.position")
local EngineTrail = require("src.components.engine_trail")
local ModelUtil = require("src.core.model_util")
local CargoComponent = require("src.components.cargo")
local ProgressionComponent = require("src.components.progression")
local QuestLogComponent = require("src.components.quest_log")

local Ship = {}
Ship.__index = Ship

-- *** This is the crucial fix ***
-- The function signature now matches the call from the EntityFactory.
-- The 'angle' and 'friendly' arguments are unused here but are necessary
-- to ensure 'shipConfig' receives the correct table argument.
function Ship.new(x, y, angle, friendly, shipConfig)
  local self = setmetatable({}, Ship)
  
  -- Store extra config properties (like isEnemy from EntityFactory)
  local extraConfig = {}
  
  -- Load ship configuration if an ID string is passed
  if type(shipConfig) == "string" then
    shipConfig = Content.getShip and Content.getShip(shipConfig)
    if not shipConfig then
      Log.warn("Ship not found by id; using defaults")
      shipConfig = {}
    end
  else
    -- Separate standard ship properties from extra properties (like isEnemy)
    local standardKeys = {
      id = true, name = true, class = true, description = true, visuals = true,
      hull = true, engine = true, hardpoints = true, sig = true, cargo = true,
      ai = true, loot = true
    }
    for key, value in pairs(shipConfig) do
      if not standardKeys[key] then
        extraConfig[key] = value
      end
    end
  end

  -- Physics setup (moved into components)
  local mass = (shipConfig.engine and shipConfig.engine.mass) or 500
  local physics = PhysicsComponent.new({ mass = mass, x = x, y = y })
  -- Radius lives on the underlying body
  physics.body.radius = ModelUtil.calculateModelWidth(shipConfig.visuals) / 2

  -- Engine configuration
  if shipConfig.engine then
    local baseThrust = mass * 50
    local accelMultiplier = (shipConfig.engine.accel or 500) / 500
    physics.body.thrusterPower = {
      main = baseThrust * accelMultiplier * 1.2,
      lateral = baseThrust * accelMultiplier * 0.4,
      rotational = baseThrust * accelMultiplier * 0.3
    }
    -- Apply ship-specific engine characteristics to physics body
    physics.body.maxSpeed = shipConfig.engine.maxSpeed or 300
    -- No drag in space - realistic physics
    physics.body.dragCoefficient = 1.0
  else
    physics.body.thrusterPower = { main = 50000, lateral = 20000, rotational = 15000 }
    physics.body.maxSpeed = 300
    -- No drag in space - realistic physics
    physics.body.dragCoefficient = 1.0
  end

  -- Ship properties from config
  self.name = shipConfig.name or "Unknown Ship"
  self.class = shipConfig.class or "Ship"
  self.description = shipConfig.description or ""
  -- Keep reference to config fragments for UI (engine/misc)
  self.engine = shipConfig.engine or { mass = 1000, accel = 500 }

  -- Hull stats (standardize via components.health)
  local maxHP, maxShield, maxEnergy
  if shipConfig.hull then
    maxHP = shipConfig.hull.hp or 100
    maxShield = shipConfig.hull.shield or 50
    maxEnergy = shipConfig.hull.cap or 100
  else
    maxHP, maxShield, maxEnergy = 100, 50, 100
  end
  local hp, shield, energy = maxHP, maxShield, maxEnergy

  -- Other properties
  self.sig = shipConfig.sig or 100
  self.cargoCapacity = (shipConfig.cargo and shipConfig.cargo.capacity) or 100
  self.sig = shipConfig.sig or self.sig

  -- Visuals
  self.visuals = shipConfig.visuals or {
    size = 1.0,
    hullColor = {0.5, 0.5, 0.5, 1.0},
    shapes = {}
  }
  -- Set engine trail color based on ship type
  if extraConfig.isEnemy then
    self.visuals.engineColor = {1.0, 0.0, 0.0}  -- Red for enemies
  end

  -- Configure engine trail colors based on ship visuals - more subtle
  local equipment = Equipment.new()
  local engineColors = {
    color1 = (self.visuals.engineColor and {self.visuals.engineColor[1], self.visuals.engineColor[2], self.visuals.engineColor[3], 0.8}) or {0.0, 0.0, 1.0, 0.8},
    color2 = (self.visuals.engineColor and {self.visuals.engineColor[1] * 0.5, self.visuals.engineColor[2] * 0.5, self.visuals.engineColor[3], 0.4}) or {0.0, 0.0, 0.5, 0.4},
    size = (self.visuals.size or 1.0) * 0.8,  -- Smaller size for minimal effect
    offset = ModelUtil.calculateModelWidth(shipConfig.visuals) * 0.3  -- Slightly smaller offset
  }

  self.components = {
<<<<<<< HEAD
      position = Position.new({ x = x, y = y, angle = angle or 0 }),
      collidable = Collidable.new({
        radius = physics.body.radius,
        shape = shipConfig.collisionShape or "circle",
        vertices = shipConfig.collisionVertices,
        friendly = friendly,
        signature = self.sig,
=======
      position = Position.new({ x = x, y = y, angle = 0 }),
      collidable = Collidable.new({
        radius = physics.body.radius,
        shape = shipConfig.collisionShape or "circle",
        vertices = shipConfig.collisionVertices
>>>>>>> 51dc6f39
      }),
      physics = physics,
      velocity = Velocity.new({ x = 0, y = 0 }),
      health = Health.new({ maxHP = maxHP, maxShield = maxShield, maxEnergy = maxEnergy, hp = hp, shield = shield, energy = energy }),
<<<<<<< HEAD
      equipment = equipment,
=======
      equipment = Equipment.new({ grid = {} }),
>>>>>>> 51dc6f39
      renderable = Renderable.new(
          "enemy", -- Use the 'enemy' renderer by default
          { visuals = self.visuals }
      ),
      cargo = CargoComponent.new({
        capacity = (shipConfig.cargo and shipConfig.cargo.capacity) or 100,
        volumeLimit = (shipConfig.cargo and shipConfig.cargo.volumeLimit) or math.huge
      }),
      progression = ProgressionComponent.new(),
      questLog = QuestLogComponent.new(),
  }

  -- Attach engine trail for all ships with consistent colors
  -- Engine trail colors remain the same regardless of entity type
  self.components.engine_trail = EngineTrail.new(engineColors)

  -- Attach loot drop definition if provided by content
  if shipConfig.loot and shipConfig.loot.drops then
<<<<<<< HEAD
=======
    local Lootable = require("src.components.lootable")
>>>>>>> 51dc6f39
    self.components.lootable = Lootable.new({ drops = shipConfig.loot.drops })
  end

  -- Add AI component if this is an enemy
  if extraConfig.isEnemy then
    local AIComponent = require("src.components.ai")
    
    -- Use AI configuration from ship data if available
    local aiConfig = {}
    if shipConfig.ai then
      aiConfig.intelligenceLevel = shipConfig.ai.intelligenceLevel
      aiConfig.aggressiveType = shipConfig.ai.aggressiveType
      aiConfig.wanderSpeed = shipConfig.ai.wanderSpeed
      aiConfig.detectionRange = shipConfig.ai.detectionRange
    end

    -- Set spawn position and patrol center for AI
    aiConfig.spawnPos = { x = x, y = y }
    aiConfig.patrolCenter = { x = x, y = y }

    -- Create proper AI component with intelligence levels
    self.components.ai = AIComponent.new(aiConfig)
    
<<<<<<< HEAD
=======
    -- Add velocity component for movement
    self.components.velocity = Velocity.new({ x = 0, y = 0 })
>>>>>>> 51dc6f39
  end

  -- Add player component if this is a player
  if extraConfig.isPlayer then
    self.components.player = PlayerComponent.new({ id = shipConfig.id, faction = shipConfig.faction, isPlayer = true })
  end

  -- Equipment grid setup
  local gridSize = shipConfig.equipmentSlots or 9
  local layoutBySlot = {}
  if type(shipConfig.equipmentLayout) == "table" then
    for _, slotDef in ipairs(shipConfig.equipmentLayout) do
      local idx = tonumber(slotDef.slot or slotDef.index)
      if idx then
        layoutBySlot[idx] = slotDef
      end
    end
  end

  for i = 1, gridSize do
    local slotDef = layoutBySlot[i]
    local baseType = slotDef and slotDef.type or nil
    equipment:addSlot({
      id = nil,
      module = nil,
      enabled = false,
      slot = i,
      type = baseType,
      baseType = baseType,
      label = slotDef and slotDef.label or nil,
      icon = slotDef and slotDef.icon or nil,
      meta = slotDef and slotDef.meta or nil
    })
  end

  if type(shipConfig.equipmentLayout) == "table" then
    self.components.equipment.layout = shipConfig.equipmentLayout
  end

  -- Will be re-added once the basic fitting system is working

  -- Legacy turret setup for backward compatibility (will be migrated to grid)
  if shipConfig.hardpoints then
  end

  -- Combat properties
  self.aggro = false
  self.target = nil
  self.moveTarget = nil
  self.dead = false
  self.xpReward = extraConfig.xpReward or 0
  
  -- Apply extra config properties (like shipId, isEnemy flags, etc.)
  for key, value in pairs(extraConfig) do
    self[key] = value
  end

  return self
end

-- Ship update function
function Ship:update(dt, player, shootCallback, world)
  if self.weaponsDisabled then return end
  if self.updateMovement then
    self:updateMovement(dt)
  end

  -- Update turrets from the grid system
  if self.components.equipment and self.components.equipment.grid then
    for _, gridData in ipairs(self.components.equipment.grid) do
      if gridData.type == "turret" and gridData.module and gridData.enabled and gridData.module.update and type(gridData.module.update) == "function" then
        gridData.module:update(dt, self.target, true, world)
      end
    end
  end
end

-- Simple movement
function Ship:updateMovement(dt)
  if self.moveTarget then
    local dx, dy = self.moveTarget.x - self.components.position.x, self.moveTarget.y - self.components.position.y
    local dist = math.sqrt(dx*dx + dy*dy)
    if dist < 25 then
      self.moveTarget = nil
      if self.components.physics and self.components.physics.body then
        self.components.physics.body:resetThrusters()
      end
      return
    end
    local targetAngle = math.atan(dy/dx)
    if dx < 0 then
        targetAngle = targetAngle + math.pi
    elseif dy < 0 then
        targetAngle = targetAngle + 2 * math.pi
    end
    local angleDiff = targetAngle - self.components.position.angle
    while angleDiff > math.pi do angleDiff = angleDiff - 2 * math.pi end
    while angleDiff < -math.pi do angleDiff = angleDiff + 2 * math.pi end
    
    -- Physics-based turning towards target
    if math.abs(angleDiff) > 0.1 then
      local body = self.components.physics and self.components.physics.body
      if body then
        -- Use physics-based turning instead of direct thruster activation
        local desiredAngularVel = angleDiff * 6.0  -- Slightly less aggressive than player
        local currentAngularVel = body.angularVel
        local angularVelDiff = desiredAngularVel - currentAngularVel
        
        local torqueStrength = body.thrusterPower.rotational
        local appliedTorque = angularVelDiff * torqueStrength * 0.08  -- AI ships turn a bit slower
        
        -- Limit maximum torque
        local maxTorque = torqueStrength * 0.8  -- AI ships have slightly less agile turning
        appliedTorque = math.max(-maxTorque, math.min(maxTorque, appliedTorque))
        
        body:applyTorque(appliedTorque, dt)
      end
    end
    
    -- Only move forward when reasonably aligned with target direction
    -- This prevents the ship from moving in the wrong direction while turning
    local alignmentThreshold = math.pi / 4  -- 45 degrees
    if math.abs(angleDiff) < alignmentThreshold then
      local currentSpeed = (self.components.physics and self.components.physics.body and self.components.physics.body:getSpeed()) or 0
      local targetSpeed = self.moveTarget.maxSpeed or self.maxSpeed
      if currentSpeed < targetSpeed * 0.8 then
        if self.components.physics then self.components.physics:setThruster("forward", true) end
      elseif currentSpeed > targetSpeed * 1.1 then
        if self.components.physics then self.components.physics:setThruster("backward", true) end
      end
    end
  else
    if self.components.physics and self.components.physics.body then
      self.components.physics.body:resetThrusters()
    end
  end
end

-- Damage handling
function Ship:hit(damage)
  local h = self.components and self.components.health
  if not h then return damage end
  local shieldAbsorbed = math.min(h.shield or 0, damage or 0)
  h.shield = math.max(0, (h.shield or 0) - shieldAbsorbed)
  local remainingDamage = (damage or 0) - shieldAbsorbed
  if remainingDamage > 0 then
    h.hp = math.max(0, (h.hp or 0) - remainingDamage)
    if (h.hp or 0) <= 0 then self.dead = true end
  end
  return damage
end

function Ship:isAlive()
  local h = self.components and self.components.health
  return not self.dead and h and (h.hp or 0) > 0
end

function Ship:getTurretInSlot(slotNum)
    if not self.components or not self.components.equipment or not self.components.equipment.grid then
        return nil
    end
    local gridData = self.components.equipment.grid[slotNum]
    if gridData and gridData.type == "turret" then
        return gridData.module
    end
    return nil
end

return Ship<|MERGE_RESOLUTION|>--- conflicted
+++ resolved
@@ -125,7 +125,6 @@
   }
 
   self.components = {
-<<<<<<< HEAD
       position = Position.new({ x = x, y = y, angle = angle or 0 }),
       collidable = Collidable.new({
         radius = physics.body.radius,
@@ -133,22 +132,11 @@
         vertices = shipConfig.collisionVertices,
         friendly = friendly,
         signature = self.sig,
-=======
-      position = Position.new({ x = x, y = y, angle = 0 }),
-      collidable = Collidable.new({
-        radius = physics.body.radius,
-        shape = shipConfig.collisionShape or "circle",
-        vertices = shipConfig.collisionVertices
->>>>>>> 51dc6f39
       }),
       physics = physics,
       velocity = Velocity.new({ x = 0, y = 0 }),
       health = Health.new({ maxHP = maxHP, maxShield = maxShield, maxEnergy = maxEnergy, hp = hp, shield = shield, energy = energy }),
-<<<<<<< HEAD
       equipment = equipment,
-=======
-      equipment = Equipment.new({ grid = {} }),
->>>>>>> 51dc6f39
       renderable = Renderable.new(
           "enemy", -- Use the 'enemy' renderer by default
           { visuals = self.visuals }
@@ -167,10 +155,6 @@
 
   -- Attach loot drop definition if provided by content
   if shipConfig.loot and shipConfig.loot.drops then
-<<<<<<< HEAD
-=======
-    local Lootable = require("src.components.lootable")
->>>>>>> 51dc6f39
     self.components.lootable = Lootable.new({ drops = shipConfig.loot.drops })
   end
 
@@ -194,11 +178,6 @@
     -- Create proper AI component with intelligence levels
     self.components.ai = AIComponent.new(aiConfig)
     
-<<<<<<< HEAD
-=======
-    -- Add velocity component for movement
-    self.components.velocity = Velocity.new({ x = 0, y = 0 })
->>>>>>> 51dc6f39
   end
 
   -- Add player component if this is a player
