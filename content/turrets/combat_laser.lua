--- conflicted
+++ resolved
@@ -65,13 +65,9 @@
     -- Weapon stats
     optimal = 800, falloff = 400,
     damage_range = { min = 1, max = 1 },
-<<<<<<< HEAD
     damagePerSecond = 1,
     cycle = 2.0, capCost = 0,
     energyPerSecond = 25,
-=======
-    cycle = 2.0, capCost = 50,
->>>>>>> 60a6b8f0
     maxRange = 1200,
     spread = { minDeg = 0.0, maxDeg = 0.0, decay = 900 },
     
