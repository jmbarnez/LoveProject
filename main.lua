--- conflicted
+++ resolved
@@ -10,11 +10,8 @@
 local DebugPanel = require("src.ui.debug_panel")
 local Constants = require("src.core.constants")
 local LoadingScreen = require("src.ui.loading_screen")
-<<<<<<< HEAD
 local WindowMode = require("src.core.window_mode")
-=======
 local Log = require("src.core.log")
->>>>>>> 0fb2cb17
 
 --[[
     The main module is responsible for orchestrating high-level state changes
@@ -75,8 +72,6 @@
   minFrameTime = (graphicsSettings.max_fps and graphicsSettings.max_fps > 0) and (1 / graphicsSettings.max_fps) or 0
 end
 
-<<<<<<< HEAD
-=======
 local function applyWindowMode(graphicsSettings)
     local ok, err = pcall(function()
         love.window.setMode(
@@ -99,7 +94,6 @@
     end
 end
 
->>>>>>> 0fb2cb17
 function love.applyGraphicsSettings()
     local graphicsSettings = Settings.getGraphicsSettings()
     local success = WindowMode.apply(graphicsSettings)
